# Lean 4 releases

We intend to provide regular "minor version" releases of the Lean language at approximately monthly intervals.
There is not yet a strong guarantee of backwards compatibility between versions,
only an expectation that breaking changes will be documented in this file.

This file contains work-in-progress notes for the upcoming release, as well as previous stable releases.
Please check the [releases](https://github.com/leanprover/lean4/releases) page for the current status
of each version.

<<<<<<< HEAD
v4.3.0
---------

* `simp [f]` does not unfold partial applications of `f` anymore. See issue [#2042](https://github.com/leanprover/lean4/issues/2042).
  To fix proofs affected by this change, use `unfold f` or `simp (config := { unfoldPartialApp := true }) [f]`.
* By default, `simp` will no longer try to use Decidable instances to rewrite terms. In particular, not all decidable goals will be closed by `simp`, and the `decide` tactic may be useful in such cases. The `decide` simp configuration option can be used to locally restore the old `simp` behavior, as in `simp (config := {decide := true})`; this includes using Decidable instances to verify side goals such as numeric inequalities.
=======
v4.5.0
---------

* Modify the lexical syntax of string literals to have string gaps, which are escape sequences of the form `"\" newline whitespace*`.
  These have the interpetation of an empty string and allow a string to flow across multiple lines without introducing additional whitespace.
  The following is equivalent to `"this is a string"`.
  ```lean
  "this is \
     a string"
  ```
  [PR #2821](https://github.com/leanprover/lean4/pull/2821) and [RFC #2838](https://github.com/leanprover/lean4/issues/2838).

* Add raw string literal syntax. For example, `r"\n"` is equivalent to `"\\n"`, with no escape processing.
  To include double quote characters in a raw string one can add sufficiently many `#` characters before and after
  the bounding `"`s, as in `r#"the "the" is in quotes"#` for `"the \"the\" is in quotes"`.
  [PR #2929](https://github.com/leanprover/lean4/pull/2929) and [issue #1422](https://github.com/leanprover/lean4/issues/1422).

* The low-level `termination_by'` clause is no longer supported.

  Migration guide: Use `termination_by` instead, e.g.:
  ```diff
  -termination_by' measure (fun ⟨i, _⟩ => as.size - i)
  +termination_by go i _ => as.size - i
  ```

  If the well-founded relation you want to use is not the one that the
  `WellFoundedRelation` type class would infer for your termination argument,
  you can use `WellFounded.wrap` from the std libarary to explicitly give one:
  ```diff
  -termination_by' ⟨r, hwf⟩
  +termination_by _ x => hwf.wrap x
  ```

* Support snippet edits in LSP `TextEdit`s. See `Lean.Lsp.SnippetString` for more details.

* Deprecations and changes in the widget API.
  - `Widget.UserWidgetDefinition` is deprecated in favour of `Widget.Module`. The annotation `@[widget]` is deprecated in favour of `@[widget_module]`. To migrate a definition of type `UserWidgetDefinition`, remove the `name` field and replace the type with `Widget.Module`. Removing the `name` results in a title bar no longer being drawn above your panel widget. To add it back, draw it as part of the component using `<details open=true><summary class='mv2 pointer'>{name}</summary>{rest_of_widget}</details>`. See an example migration [here](https://github.com/leanprover/std4/pull/475/files#diff-857376079661a0c28a53b7ff84701afabbdf529836a6944d106c5294f0e68109R43-R83).
  - The new command `show_panel_widgets` allows displaying always-on and locally-on panel widgets.
  - `RpcEncodable` widget props can now be stored in the infotree.
  - See [RFC 2963](https://github.com/leanprover/lean4/issues/2963) for more details and motivation. 

* If no usable lexicographic order can be found automatically for a termination proof, explain why.
  See [feat: GuessLex: if no measure is found, explain why](https://github.com/leanprover/lean4/pull/2960).

* Option to print [inferred termination argument](https://github.com/leanprover/lean4/pull/3012).
  With `set_option showInferredTerminationBy true` you will get messages like
  ```
  Inferred termination argument:
  termination_by
  ackermann n m => (sizeOf n, sizeOf m)
  ```
  for automatically generated `termination_by` clauses.

* More detailed error messages for [invalid mutual blocks](https://github.com/leanprover/lean4/pull/2949).

* [Multiple](https://github.com/leanprover/lean4/pull/2923) [improvements](https://github.com/leanprover/lean4/pull/2969) to the output of `simp?` and `simp_all?`.

* Tactics with `withLocation *` [no longer fail](https://github.com/leanprover/lean4/pull/2917) if they close the main goal.

* Implementation of a `test_extern` command for writing tests for `@[extern]` and `@[implemented_by]` functions.
  Usage is 
  ```
  import Lean.Util.TestExtern

  test_extern Nat.add 17 37
  ```
  The head symbol must be the constant with the `@[extern]` or `@[implemented_by]` attribute. The return type must have a `DecidableEq` instance.

Bug fixes for 
[#2853](https://github.com/leanprover/lean4/issues/2853), [#2953](https://github.com/leanprover/lean4/issues/2953), [#2966](https://github.com/leanprover/lean4/issues/2966), 
[#2971](https://github.com/leanprover/lean4/issues/2971), [#2990](https://github.com/leanprover/lean4/issues/2990), [#3094](https://github.com/leanprover/lean4/issues/3094).

Bug fix for [eager evaluation of default value](https://github.com/leanprover/lean4/pull/3043) in `Option.getD`.
Avoid [panic in `leanPosToLspPos`](https://github.com/leanprover/lean4/pull/3071) when file source is unavailable.
Improve [short-circuiting behavior](https://github.com/leanprover/lean4/pull/2972) for `List.all` and `List.any`.

Several Lake bug fixes: [#3036](https://github.com/leanprover/lean4/issues/3036), [#3064](https://github.com/leanprover/lean4/issues/3064), [#3069](https://github.com/leanprover/lean4/issues/3069).

v4.4.0
---------

* Lake and the language server now support per-package server options using the `moreServerOptions` config field, as well as options that apply to both the language server and `lean` using the `leanOptions` config field. Setting either of these fields instead of `moreServerArgs` ensures that viewing files from a dependency uses the options for that dependency. Additionally, `moreServerArgs` is being deprecated in favor of the `moreGlobalServerArgs` field. See PR [#2858](https://github.com/leanprover/lean4/pull/2858).
  
  A Lakefile with the following deprecated package declaration:
  ```lean
  def moreServerArgs := #[
    "-Dpp.unicode.fun=true"
  ]
  def moreLeanArgs := moreServerArgs
  
  package SomePackage where
    moreServerArgs := moreServerArgs
    moreLeanArgs := moreLeanArgs
  ```
  
  ... can be updated to the following package declaration to use per-package options:
  ```lean
  package SomePackage where
    leanOptions := #[⟨`pp.unicode.fun, true⟩]
  ```
* [Rename request handler](https://github.com/leanprover/lean4/pull/2462).
* [Import auto-completion](https://github.com/leanprover/lean4/pull/2904).
* [`pp.beta`` to apply beta reduction when pretty printing](https://github.com/leanprover/lean4/pull/2864).
* [Embed and check githash in .olean](https://github.com/leanprover/lean4/pull/2766).
* [Guess lexicographic order for well-founded recursion](https://github.com/leanprover/lean4/pull/2874).
* [Allow trailing comma in tuples, lists, and tactics](https://github.com/leanprover/lean4/pull/2643).

Bug fixes for [#2628](https://github.com/leanprover/lean4/issues/2628), [#2883](https://github.com/leanprover/lean4/issues/2883),
[#2810](https://github.com/leanprover/lean4/issues/2810), [#2925](https://github.com/leanprover/lean4/issues/2925), and [#2914](https://github.com/leanprover/lean4/issues/2914).

**Lake:**

* `lake init .` and a bare `lake init` and will now use the current directory as the package name. [#2890](https://github.com/leanprover/lean4/pull/2890)
* `lake new` and `lake init` will now produce errors on invalid package names such as `..`, `foo/bar`, `Init`, `Lean`, `Lake`, and `Main`. See issue [#2637](https://github.com/leanprover/lean4/issues/2637) and PR [#2890](https://github.com/leanprover/lean4/pull/2890).
* `lean_lib` no longer converts its name to upper camel case (e.g., `lean_lib bar` will include modules named `bar.*` rather than `Bar.*`). See issue [#2567](https://github.com/leanprover/lean4/issues/2567) and PR [#2889](https://github.com/leanprover/lean4/pull/2889).
* Lean and Lake now properly support non-identifier library names (e.g., `lake new 123-hello` and `import «123Hello»` now work correctly). See issue [#2865](https://github.com/leanprover/lean4/issues/2865) and PR [#2889](https://github.com/leanprover/lean4/pull/2888).
* Lake now filters the environment extensions loaded from a compiled configuration (`lakefile.olean`) to include only those relevant to Lake's workspace loading process. This resolves segmentation faults caused by environment extension type mismatches (e.g., when defining custom elaborators via `elab` in configurations). See issue [#2632](https://github.com/leanprover/lean4/issues/2632) and PR [#2896](https://github.com/leanprover/lean4/pull/2896).
* Cloud releases will now properly be re-unpacked if the build directory is removed. See PR [#2928](https://github.com/leanprover/lean4/pull/2928).
* Lake's `math` template has been simplified. See PR [#2930](https://github.com/leanprover/lean4/pull/2930).
* `lake exe <target>` now parses `target` like a build target (as the help text states it should) rather than as a basic name. For example, `lake exe @mathlib/runLinter` should now work. See PR [#2932](https://github.com/leanprover/lean4/pull/2932).
* `lake new foo.bar [std]` now generates executables named `foo-bar` and `lake new foo.bar exe` properly creates `foo/bar.lean`. See PR [#2932](https://github.com/leanprover/lean4/pull/2932).
* Later packages and libraries in the dependency tree are now preferred over earlier ones. That is, the later ones "shadow" the earlier ones. Such an ordering is more consistent with how declarations generally work in programming languages. This will break any package that relied on the previous ordering. See issue [#2548](https://github.com/leanprover/lean4/issues/2548) and PR [#2937](https://github.com/leanprover/lean4/pull/2937).
* Executable roots are no longer mistakenly treated as importable. They will no longer be picked up by `findModule?`. See PR [#2937](https://github.com/leanprover/lean4/pull/2937).

v4.3.0
---------
>>>>>>> b614ff1d

* `simp [f]` does not unfold partial applications of `f` anymore. See issue [#2042](https://github.com/leanprover/lean4/issues/2042).
  To fix proofs affected by this change, use `unfold f` or `simp (config := { unfoldPartialApp := true }) [f]`.
* By default, `simp` will no longer try to use Decidable instances to rewrite terms. In particular, not all decidable goals will be closed by `simp`, and the `decide` tactic may be useful in such cases. The `decide` simp configuration option can be used to locally restore the old `simp` behavior, as in `simp (config := {decide := true})`; this includes using Decidable instances to verify side goals such as numeric inequalities.

* Many bug fixes:
  * [Add left/right actions to term tree coercion elaborator and make `^`` a right action](https://github.com/leanprover/lean4/pull/2778)
  * [Fix for #2775, don't catch max recursion depth errors](https://github.com/leanprover/lean4/pull/2790)
  * [Reduction of `Decidable` instances very slow when using `cases` tactic](https://github.com/leanprover/lean4/issues/2552)
  * [`simp` not rewriting in binder](https://github.com/leanprover/lean4/issues/1926)
  * [`simp` unfolding `let` even with `zeta := false` option](https://github.com/leanprover/lean4/issues/2669)
  * [`simp` (with beta/zeta disabled) and discrimination trees](https://github.com/leanprover/lean4/issues/2281)
  * [unknown free variable introduced by `rw ... at h`](https://github.com/leanprover/lean4/issues/2711)
  * [`dsimp` doesn't use `rfl` theorems which consist of an unapplied constant](https://github.com/leanprover/lean4/issues/2685)
  * [`dsimp` does not close reflexive equality goals if they are wrapped in metadata](https://github.com/leanprover/lean4/issues/2514)
  * [`rw [h]` uses `h` from the environment in preference to `h` from the local context](https://github.com/leanprover/lean4/issues/2729)
  * [missing `withAssignableSyntheticOpaque` for `assumption` tactic](https://github.com/leanprover/lean4/issues/2361)
  * [ignoring default value for field warning](https://github.com/leanprover/lean4/issues/2178)
* [Cancel outstanding tasks on document edit in the language server](https://github.com/leanprover/lean4/pull/2648).
* [Remove unnecessary `%` operations in `Fin.mod` and `Fin.div`](https://github.com/leanprover/lean4/pull/2688)
* [Avoid `DecidableEq` in `Array.mem`](https://github.com/leanprover/lean4/pull/2774)
* [Ensure `USize.size` unifies with `?m + 1`](https://github.com/leanprover/lean4/issues/1926)
* [Improve compatibility with emacs eglot client](https://github.com/leanprover/lean4/pull/2721)

**Lake:**

* [Sensible defaults for `lake new MyProject math`](https://github.com/leanprover/lean4/pull/2770)
* Changed `postUpdate?` configuration option to a `post_update` declaration. See the `post_update` syntax docstring for more information on the new syntax.
* [A manifest is automatically created on workspace load if one does not exists.](https://github.com/leanprover/lean4/pull/2680).
* The `:=` syntax for configuration declarations (i.e., `package`, `lean_lib`, and `lean_exe`) has been deprecated. For example, `package foo := {...}` is deprecated.
* [support for overriding package URLs via `LAKE_PKG_URL_MAP`](https://github.com/leanprover/lean4/pull/2709)
* Moved the default build directory (e.g., `build`), default packages directory (e.g., `lake-packages`), and the compiled configuration (e.g., `lakefile.olean`) into a new dedicated directory for Lake outputs, `.lake`. The cloud release build archives are also stored here, fixing [#2713](https://github.com/leanprover/lean4/issues/2713).
* Update manifest format to version 7 (see [lean4#2801](https://github.com/leanprover/lean4/pull/2801) for details on the changes).
* Deprecate the `manifestFile` field of a package configuration.
* There is now a more rigorous check on `lakefile.olean` compatibility (see [#2842](https://github.com/leanprover/lean4/pull/2842) for more details).
<<<<<<< HEAD

=======
>>>>>>> b614ff1d

v4.2.0
---------

* [isDefEq cache for terms not containing metavariables.](https://github.com/leanprover/lean4/pull/2644).
* Make [`Environment.mk`](https://github.com/leanprover/lean4/pull/2604) and [`Environment.add`](https://github.com/leanprover/lean4/pull/2642) private, and add [`replay`](https://github.com/leanprover/lean4/pull/2617) as a safer alternative.
* `IO.Process.output` no longer inherits the standard input of the caller.
* [Do not inhibit caching](https://github.com/leanprover/lean4/pull/2612) of default-level `match` reduction.
* [List the valid case tags](https://github.com/leanprover/lean4/pull/2629) when the user writes an invalid one.
* The derive handler for `DecidableEq` [now handles](https://github.com/leanprover/lean4/pull/2591) mutual inductive types.
* [Show path of failed import in Lake](https://github.com/leanprover/lean4/pull/2616).
* [Fix linker warnings on macOS](https://github.com/leanprover/lean4/pull/2598).
* **Lake:** Add `postUpdate?` package configuration option. Used by a package to specify some code which should be run after a successful `lake update` of the package or one of its downstream dependencies. ([lake#185](https://github.com/leanprover/lake/issues/185))
* Improvements to Lake startup time ([#2572](https://github.com/leanprover/lean4/pull/2572), [#2573](https://github.com/leanprover/lean4/pull/2573))
* `refine e` now replaces the main goal with metavariables which were created during elaboration of `e` and no longer captures pre-existing metavariables that occur in `e` ([#2502](https://github.com/leanprover/lean4/pull/2502)).
  * This is accomplished via changes to `withCollectingNewGoalsFrom`, which also affects `elabTermWithHoles`, `refine'`, `calc` (tactic), and `specialize`. Likewise, all of these now only include newly-created metavariables in their output.
  * Previously, both newly-created and pre-existing metavariables occurring in `e` were returned inconsistently in different edge cases, causing duplicated goals in the infoview (issue [#2495](https://github.com/leanprover/lean4/issues/2495)), erroneously closed goals (issue [#2434](https://github.com/leanprover/lean4/issues/2434)), and unintuitive behavior due to `refine e` capturing previously-created goals appearing unexpectedly in `e` (no issue; see PR).

v4.1.0
---------

* The error positioning on missing tokens has been [improved](https://github.com/leanprover/lean4/pull/2393). In particular, this should make it easier to spot errors in incomplete tactic proofs.

* After elaborating a configuration file, Lake will now cache the configuration to a `lakefile.olean`. Subsequent runs of Lake will import this OLean instead of elaborating the configuration file. This provides a significant performance improvement (benchmarks indicate that using the OLean cuts Lake's startup time in half), but there are some important details to keep in mind:
  + Lake will regenerate this OLean after each modification to the `lakefile.lean` or `lean-toolchain`. You can also force a reconfigure by passing the new `--reconfigure` / `-R` option to `lake`.
  + Lake configuration options (i.e., `-K`) will be fixed at the moment of elaboration. Setting these options when `lake` is using the cached configuration will have no effect. To change options, run `lake` with `-R` / `--reconfigure`.
  + **The `lakefile.olean` is a local configuration and should not be committed to Git. Therefore, existing Lake packages need to add it to their `.gitignore`.**

* The signature of `Lake.buildO` has changed, `args` has been split into `weakArgs` and `traceArgs`. `traceArgs` are included in the input trace and `weakArgs` are not. See Lake's [FFI example](src/lake/examples/ffi/lib/lakefile.lean) for a demonstration of how to adapt to this change.

* The signatures of `Lean.importModules`, `Lean.Elab.headerToImports`, and `Lean.Elab.parseImports`
  have [changed](https://github.com/leanprover/lean4/pull/2480) from taking `List Import` to `Array Import`.

* There is now [an `occs` field](https://github.com/leanprover/lean4/pull/2470)
  in the configuration object for the `rewrite` tactic,
  allowing control of which occurrences of a pattern should be rewritten.
  This was previously a separate argument for `Lean.MVarId.rewrite`,
  and this has been removed in favour of an additional field of `Rewrite.Config`.
  It was not previously accessible from user tactics.

v4.0.0
---------

* [`Lean.Meta.getConst?` has been renamed](https://github.com/leanprover/lean4/pull/2454).
  We have renamed `getConst?` to `getUnfoldableConst?` (and `getConstNoEx?` to `getUnfoldableConstNoEx?`).
  These were not intended to be part of the public API, but downstream projects had been using them
  (sometimes expecting different behaviour) incorrectly instead of `Lean.getConstInfo`.

* [`dsimp` / `simp` / `simp_all` now fail by default if they make no progress](https://github.com/leanprover/lean4/pull/2336).

  This can be overridden with the `(config := { failIfUnchanged := false })` option.
  This change was made to ease manual use of `simp` (with complicated goals it can be hard to tell if it was effective)
  and to allow easier flow control in tactics internally using `simp`.
  See the [summary discussion](https://leanprover.zulipchat.com/#narrow/stream/270676-lean4/topic/simp.20fails.20if.20no.20progress/near/380153295)
  on zulip for more details.

* [`simp_all` now preserves order of hypotheses](https://github.com/leanprover/lean4/pull/2334).

  In order to support the `failIfUnchanged` configuration option for `dsimp` / `simp` / `simp_all`
  the way `simp_all` replaces hypotheses has changed.
  In particular it is now more likely to preserve the order of hypotheses.
  See [`simp_all` reorders hypotheses unnecessarily](https://github.com/leanprover/lean4/pull/2334).
  (Previously all non-dependent propositional hypotheses were reverted and reintroduced.
  Now only such hypotheses which were changed, or which come after a changed hypothesis,
  are reverted and reintroduced.
  This has the effect of preserving the ordering amongst the non-dependent propositional hypotheses,
  but now any dependent or non-propositional hypotheses retain their position amongst the unchanged
  non-dependent propositional hypotheses.)
  This may affect proofs that use `rename_i`, `case ... =>`, or `next ... =>`.

* [New `have this` implementation](https://github.com/leanprover/lean4/pull/2247).

  `this` is now a regular identifier again that is implicitly introduced by anonymous `have :=` for the remainder of the tactic block. It used to be a keyword that was visible in all scopes and led to unexpected behavior when explicitly used as a binder name.

* [Show typeclass and tactic names in profile output](https://github.com/leanprover/lean4/pull/2170).

* [Make `calc` require the sequence of relation/proof-s to have the same indentation](https://github.com/leanprover/lean4/pull/1844),
  and [add `calc` alternative syntax allowing underscores `_` in the first relation](https://github.com/leanprover/lean4/pull/1844).

  The flexible indentation in `calc` was often used to align the relation symbols:
  ```lean
  example (x y : Nat) : (x + y) * (x + y) = x * x + y * x + x * y + y * y :=
    calc
        (x + y) * (x + y) = (x + y) * x + (x + y) * y       := by rw [Nat.mul_add]
                        -- improper indentation
                        _ = x * x + y * x + (x + y) * y     := by rw [Nat.add_mul]
                        _ = x * x + y * x + (x * y + y * y) := by rw [Nat.add_mul]
                        _ = x * x + y * x + x * y + y * y   := by rw [←Nat.add_assoc]
  ```

  This is no longer legal.  The new syntax puts the first term right after the `calc` and each step has the same indentation:
  ```lean
  example (x y : Nat) : (x + y) * (x + y) = x * x + y * x + x * y + y * y :=
    calc (x + y) * (x + y)
      _ = (x + y) * x + (x + y) * y       := by rw [Nat.mul_add]
      _ = x * x + y * x + (x + y) * y     := by rw [Nat.add_mul]
      _ = x * x + y * x + (x * y + y * y) := by rw [Nat.add_mul]
      _ = x * x + y * x + x * y + y * y   := by rw [←Nat.add_assoc]
  ```


* Update Lake to latest prerelease.

* [Make go-to-definition on a typeclass projection application go to the instance(s)](https://github.com/leanprover/lean4/pull/1767).

* [Include timings in trace messages when `profiler` is true](https://github.com/leanprover/lean4/pull/1995).

* [Pretty-print signatures in hover and `#check <ident>`](https://github.com/leanprover/lean4/pull/1943).

* [Introduce parser memoization to avoid exponential behavior](https://github.com/leanprover/lean4/pull/1799).

* [feat: allow `doSeq` in `let x <- e | seq`](https://github.com/leanprover/lean4/pull/1809).

* [Add hover/go-to-def/refs for options](https://github.com/leanprover/lean4/pull/1783).

* [Add empty type ascription syntax `(e :)`](https://github.com/leanprover/lean4/pull/1797).

* [Make tokens in `<|>` relevant to syntax match](https://github.com/leanprover/lean4/pull/1744).

* [Add `linter.deprecated` option to silence deprecation warnings](https://github.com/leanprover/lean4/pull/1768).

* [Improve fuzzy-matching heuristics](https://github.com/leanprover/lean4/pull/1710).

* [Implementation-detail hypotheses](https://github.com/leanprover/lean4/pull/1692).

* [Hover information for `cases`/`induction` case names](https://github.com/leanprover/lean4/pull/1660).

* [Prefer longer parse even if unsuccessful](https://github.com/leanprover/lean4/pull/1658).

* [Show declaration module in hover](https://github.com/leanprover/lean4/pull/1638).

* [New `conv` mode structuring tactics](https://github.com/leanprover/lean4/pull/1636).

* `simp` can track information and can print an equivalent `simp only`. [PR #1626](https://github.com/leanprover/lean4/pull/1626).

* Enforce uniform indentation in tactic blocks / do blocks. See issue [#1606](https://github.com/leanprover/lean4/issues/1606).

* Moved `AssocList`, `HashMap`, `HashSet`, `RBMap`, `RBSet`, `PersistentArray`, `PersistentHashMap`, `PersistentHashSet` to the Lean package. The [standard library](https://github.com/leanprover/std4) contains versions that will evolve independently to simplify bootstrapping process.

* Standard library moved to the [std4 GitHub repository](https://github.com/leanprover/std4).

* `InteractiveGoals` now has information that a client infoview can use to show what parts of the goal have changed after applying a tactic. [PR #1610](https://github.com/leanprover/lean4/pull/1610).

* Add `[inheritDoc]` attribute. [PR #1480](https://github.com/leanprover/lean4/pull/1480).

* Expose that `panic = default`. [PR #1614](https://github.com/leanprover/lean4/pull/1614).

* New [code generator](https://github.com/leanprover/lean4/tree/master/src/Lean/Compiler/LCNF) project has started.

* Remove description argument from `register_simp_attr`. [PR #1566](https://github.com/leanprover/lean4/pull/1566).

* [Additional concurrency primitives](https://github.com/leanprover/lean4/pull/1555).

* [Collapsible traces with messages](https://github.com/leanprover/lean4/pull/1448).

* [Hygienic resolution of namespaces](https://github.com/leanprover/lean4/pull/1442).

* [New `Float` functions](https://github.com/leanprover/lean4/pull/1460).

* Many new doc strings have been added to declarations at `Init`.

v4.0.0-m5 (07 August 2022)
---------

* Update Lake to v4.0.0. See the [v4.0.0 release notes](https://github.com/leanprover/lake/releases/tag/v4.0.0) for detailed changes.

* Mutual declarations in different namespaces are now supported. Example:
  ```lean
  mutual
    def Foo.boo (x : Nat) :=
      match x with
      | 0 => 1
      | x + 1 => 2*Boo.bla x

    def Boo.bla (x : Nat) :=
      match x with
      | 0 => 2
      | x+1 => 3*Foo.boo x
  end
  ```
  A `namespace` is automatically created for the common prefix. Example:
  ```lean
  mutual
    def Tst.Foo.boo (x : Nat) := ...
    def Tst.Boo.bla (x : Nat) := ...
  end
  ```
  expands to
  ```lean
  namespace Tst
  mutual
    def Foo.boo (x : Nat) := ...
    def Boo.bla (x : Nat) := ...
  end
  end Tst
  ```

* Allow users to install their own `deriving` handlers for existing type classes.
  See example at [Simple.lean](https://github.com/leanprover/lean4/blob/master/tests/pkg/deriving/UserDeriving/Simple.lean).

* Add tactic `congr (num)?`. See doc string for additional details.

* [Missing doc linter](https://github.com/leanprover/lean4/pull/1390)

* `match`-syntax notation now checks for unused alternatives. See issue [#1371](https://github.com/leanprover/lean4/issues/1371).

* Auto-completion for structure instance fields. Example:
  ```lean
  example : Nat × Nat := {
    f -- HERE
  }
  ```
  `fst` now appears in the list of auto-completion suggestions.

* Auto-completion for dotted identifier notation. Example:
  ```lean
  example : Nat :=
    .su -- HERE
  ```
  `succ` now appears in the list of auto-completion suggestions.

* `nat_lit` is not needed anymore when declaring `OfNat` instances. See issues [#1389](https://github.com/leanprover/lean4/issues/1389) and [#875](https://github.com/leanprover/lean4/issues/875). Example:
  ```lean
  inductive Bit where
    | zero
    | one

  instance inst0 : OfNat Bit 0 where
    ofNat := Bit.zero

  instance : OfNat Bit 1 where
    ofNat := Bit.one

  example : Bit := 0
  example : Bit := 1
  ```

* Add `[elabAsElim]` attribute (it is called `elab_as_eliminator` in Lean 3). Motivation: simplify the Mathlib port to Lean 4.

* `Trans` type class now accepts relations in `Type u`. See this [Zulip issue](https://leanprover.zulipchat.com/#narrow/stream/270676-lean4/topic/Calc.20mode/near/291214574).

* Accept unescaped keywords as inductive constructor names. Escaping can often be avoided at use sites via dot notation.
  ```lean
  inductive MyExpr
    | let : ...

  def f : MyExpr → MyExpr
    | .let ... => .let ...
  ```

* Throw an error message at parametric local instances such as `[Nat -> Decidable p]`. The type class resolution procedure
  cannot use this kind of local instance because the parameter does not have a forward dependency.
  This check can be disabled using `set_option checkBinderAnnotations false`.

* Add option `pp.showLetValues`. When set to `false`, the info view hides the value of `let`-variables in a goal.
  By default, it is `true` when visualizing tactic goals, and `false` otherwise.
  See [issue #1345](https://github.com/leanprover/lean4/issues/1345) for additional details.

* Add option `warningAsError`. When set to true, warning messages are treated as errors.

* Support dotted notation and named arguments in patterns. Example:
  ```lean
  def getForallBinderType (e : Expr) : Expr :=
    match e with
    | .forallE (binderType := type) .. => type
    | _ => panic! "forall expected"
  ```

* "jump-to-definition" now works for function names embedded in the following attributes
  `@[implementedBy funName]`, `@[tactic parserName]`, `@[termElab parserName]`, `@[commandElab parserName]`,
  `@[builtinTactic parserName]`, `@[builtinTermElab parserName]`, and `@[builtinCommandElab parserName]`.
   See [issue #1350](https://github.com/leanprover/lean4/issues/1350).

* Improve `MVarId` methods discoverability. See [issue #1346](https://github.com/leanprover/lean4/issues/1346).
  We still have to add similar methods for `FVarId`, `LVarId`, `Expr`, and other objects.
  Many existing methods have been marked as deprecated.

* Add attribute `[deprecated]` for marking deprecated declarations. Examples:
  ```lean
  def g (x : Nat) := x + 1

  -- Whenever `f` is used, a warning message is generated suggesting to use `g` instead.
  @[deprecated g]
  def f (x : Nat) := x + 1

  #check f 0 -- warning: `f` has been deprecated, use `g` instead

  -- Whenever `h` is used, a warning message is generated.
  @[deprecated]
  def h (x : Nat) := x + 1

  #check h 0 -- warning: `h` has been deprecated
  ```

* Add type `LevelMVarId` (and abbreviation `LMVarId`) for universe level metavariable ids.
  Motivation: prevent meta-programmers from mixing up universe and expression metavariable ids.

* Improve `calc` term and tactic. See [issue #1342](https://github.com/leanprover/lean4/issues/1342).

* [Relaxed antiquotation parsing](https://github.com/leanprover/lean4/pull/1272) further reduces the need for explicit `$x:p` antiquotation kind annotations.

* Add support for computed fields in inductives. Example:
  ```lean
  inductive Exp
    | var (i : Nat)
    | app (a b : Exp)
  with
    @[computedField] hash : Exp → Nat
      | .var i => i
      | .app a b => a.hash * b.hash + 1
  ```
  The result of the `Exp.hash` function is then stored as an extra "computed" field in the `.var` and `.app` constructors;
  `Exp.hash` accesses this field and thus runs in constant time (even on dag-like values).

* Update `a[i]` notation. It is now based on the typeclass
  ```lean
  class GetElem (cont : Type u) (idx : Type v) (elem : outParam (Type w)) (dom : outParam (cont → idx → Prop)) where
    getElem (xs : cont) (i : idx) (h : dom xs i) : Elem
  ```
  The notation `a[i]` is now defined as follows
  ```lean
  macro:max x:term noWs "[" i:term "]" : term => `(getElem $x $i (by get_elem_tactic))
  ```
  The proof that `i` is a valid index is synthesized using the tactic `get_elem_tactic`.
  For example, the type `Array α` has the following instances
  ```lean
  instance : GetElem (Array α) Nat α fun xs i => LT.lt i xs.size where ...
  instance : GetElem (Array α) USize α fun xs i => LT.lt i.toNat xs.size where ...
  ```
  You can use the notation `a[i]'h` to provide the proof manually.
  Two other notations were introduced: `a[i]!` and `a[i]?`, For `a[i]!`, a panic error message is produced at
  runtime if `i` is not a valid index. `a[i]?` has type `Option α`, and `a[i]?` evaluates to `none` if the
  index `i` is not valid.
  The three new notations are defined as follows:
  ```lean
  @[inline] def getElem' [GetElem cont idx elem dom] (xs : cont) (i : idx) (h : dom xs i) : elem :=
  getElem xs i h

  @[inline] def getElem! [GetElem cont idx elem dom] [Inhabited elem] (xs : cont) (i : idx) [Decidable (dom xs i)] : elem :=
    if h : _ then getElem xs i h else panic! "index out of bounds"

  @[inline] def getElem? [GetElem cont idx elem dom] (xs : cont) (i : idx) [Decidable (dom xs i)] : Option elem :=
    if h : _ then some (getElem xs i h) else none

  macro:max x:term noWs "[" i:term "]" noWs "?" : term => `(getElem? $x $i)
  macro:max x:term noWs "[" i:term "]" noWs "!" : term => `(getElem! $x $i)
  macro x:term noWs "[" i:term "]'" h:term:max : term => `(getElem' $x $i $h)
  ```
  See discussion on [Zulip](https://leanprover.zulipchat.com/#narrow/stream/270676-lean4/topic/String.2EgetOp/near/287855425).
  Examples:
  ```lean
  example (a : Array Int) (i : Nat) : Int :=
    a[i] -- Error: failed to prove index is valid ...

  example (a : Array Int) (i : Nat) (h : i < a.size) : Int :=
    a[i] -- Ok

  example (a : Array Int) (i : Nat) : Int :=
    a[i]! -- Ok

  example (a : Array Int) (i : Nat) : Option Int :=
    a[i]? -- Ok

  example (a : Array Int) (h : a.size = 2) : Int :=
    a[0]'(by rw [h]; decide) -- Ok

  example (a : Array Int) (h : a.size = 2) : Int :=
    have : 0 < a.size := by rw [h]; decide
    have : 1 < a.size := by rw [h]; decide
    a[0] + a[1] -- Ok

  example (a : Array Int) (i : USize) (h : i.toNat < a.size) : Int :=
    a[i] -- Ok
  ```
  The `get_elem_tactic` is defined as
  ```lean
  macro "get_elem_tactic" : tactic =>
    `(first
      | get_elem_tactic_trivial
      | fail "failed to prove index is valid, ..."
     )
  ```
  The `get_elem_tactic_trivial` auxiliary tactic can be extended using `macro_rules`. By default, it tries `trivial`, `simp_arith`, and a special case for `Fin`. In the future, it will also try `linarith`.
  You can extend `get_elem_tactic_trivial` using `my_tactic` as follows
  ```lean
  macro_rules
  | `(tactic| get_elem_tactic_trivial) => `(tactic| my_tactic)
  ```
  Note that `Idx`'s type in `GetElem` does not depend on `Cont`. So, you cannot write the instance `instance : GetElem (Array α) (Fin ??) α fun xs i => ...`, but the Lean library comes equipped with the following auxiliary instance:
  ```lean
  instance [GetElem cont Nat elem dom] : GetElem cont (Fin n) elem fun xs i => dom xs i where
    getElem xs i h := getElem xs i.1 h
  ```
  and helper tactic
  ```lean
  macro_rules
  | `(tactic| get_elem_tactic_trivial) => `(tactic| apply Fin.val_lt_of_le; get_elem_tactic_trivial; done)
  ```
  Example:
  ```lean
  example (a : Array Nat) (i : Fin a.size) :=
    a[i] -- Ok

  example (a : Array Nat) (h : n ≤ a.size) (i : Fin n) :=
    a[i] -- Ok
  ```

* Better support for qualified names in recursive declarations. The following is now supported:
  ```lean
  namespace Nat
    def fact : Nat → Nat
    | 0 => 1
    | n+1 => (n+1) * Nat.fact n
  end Nat
  ```

* Add support for `CommandElabM` monad at `#eval`. Example:
  ```lean
  import Lean

  open Lean Elab Command

  #eval do
    let id := mkIdent `foo
    elabCommand (← `(def $id := 10))

  #eval foo -- 10
  ```

* Try to elaborate `do` notation even if the expected type is not available. We still delay elaboration when the expected type
  is not available. This change is particularly useful when writing examples such as
  ```lean
  #eval do
    IO.println "hello"
    IO.println "world"
  ```
  That is, we don't have to use the idiom `#eval show IO _ from do ...` anymore.
  Note that auto monadic lifting is less effective when the expected type is not available.
  Monadic polymorphic functions (e.g., `ST.Ref.get`) also require the expected type.

* On Linux, panics now print a backtrace by default, which can be disabled by setting the environment variable `LEAN_BACKTRACE` to `0`.
  Other platforms are TBD.

* The `group(·)` `syntax` combinator is now introduced automatically where necessary, such as when using multiple parsers inside `(...)+`.

* Add ["Typed Macros"](https://github.com/leanprover/lean4/pull/1251): syntax trees produced and accepted by syntax antiquotations now remember their syntax kinds, preventing accidental production of ill-formed syntax trees and reducing the need for explicit `:kind` antiquotation annotations. See PR for details.

* Aliases of protected definitions are protected too. Example:
  ```lean
  protected def Nat.double (x : Nat) := 2*x

  namespace Ex
  export Nat (double) -- Add alias Ex.double for Nat.double
  end Ex

  open Ex
  #check Ex.double -- Ok
  #check double -- Error, `Ex.double` is alias for `Nat.double` which is protected
  ```

* Use `IO.getRandomBytes` to initialize random seed for `IO.rand`. See discussion at [this PR](https://github.com/leanprover/lean4-samples/pull/2).

* Improve dot notation and aliases interaction. See discussion on [Zulip](https://leanprover.zulipchat.com/#narrow/stream/270676-lean4/topic/Namespace-based.20overloading.20does.20not.20find.20exports/near/282946185) for additional details.
  Example:
  ```lean
  def Set (α : Type) := α → Prop
  def Set.union (s₁ s₂ : Set α) : Set α := fun a => s₁ a ∨ s₂ a
  def FinSet (n : Nat) := Fin n → Prop

  namespace FinSet
    export Set (union) -- FinSet.union is now an alias for `Set.union`
  end FinSet

  example (x y : FinSet 10) : FinSet 10 :=
    x.union y -- Works
  ```

* `ext` and `enter` conv tactics can now go inside let-declarations. Example:
  ```lean
  example (g : Nat → Nat) (y : Nat) (h : let x := y + 1; g (0+x) = x) : g (y + 1) = y + 1 := by
    conv at h => enter [x, 1, 1]; rw [Nat.zero_add]
    /-
      g : Nat → Nat
      y : Nat
      h : let x := y + 1;
          g x = x
      ⊢ g (y + 1) = y + 1
    -/
    exact h
  ```

* Add `zeta` conv tactic to expand let-declarations. Example:
  ```lean
  example (h : let x := y + 1; 0 + x = y) : False := by
    conv at h => zeta; rw [Nat.zero_add]
    /-
      y : Nat
      h : y + 1 = y
      ⊢ False
    -/
    simp_arith at h
  ```

* Improve namespace resolution. See issue [#1224](https://github.com/leanprover/lean4/issues/1224). Example:
  ```lean
  import Lean
  open Lean Parser Elab
  open Tactic -- now opens both `Lean.Parser.Tactic` and `Lean.Elab.Tactic`
  ```

* Rename `constant` command to `opaque`. See discussion at [Zulip](https://leanprover.zulipchat.com/#narrow/stream/270676-lean4/topic/What.20is.20.60opaque.60.3F/near/284926171).

* Extend `induction` and `cases` syntax: multiple left-hand-sides in a single alternative. This extension is very similar to the one implemented for `match` expressions. Examples:
  ```lean
  inductive Foo where
    | mk1 (x : Nat) | mk2 (x : Nat) | mk3

  def f (v : Foo) :=
    match v with
    | .mk1 x => x + 1
    | .mk2 x => 2*x + 1
    | .mk3   => 1

  theorem f_gt_zero : f v > 0 := by
    cases v with
    | mk1 x | mk2 x => simp_arith!  -- New feature used here!
    | mk3 => decide
  ```

* [`let/if` indentation in `do` blocks in now supported.](https://github.com/leanprover/lean4/issues/1120)

* Add unnamed antiquotation `$_` for use in syntax quotation patterns.

* [Add unused variables linter](https://github.com/leanprover/lean4/pull/1159). Feedback welcome!

* Lean now generates an error if the body of a declaration body contains a universe parameter that does not occur in the declaration type, nor is an explicit parameter.
  Examples:
  ```lean
  /-
  The following declaration now produces an error because `PUnit` is universe polymorphic,
  but the universe parameter does not occur in the function type `Nat → Nat`
  -/
  def f (n : Nat) : Nat :=
    let aux (_ : PUnit) : Nat := n + 1
    aux ⟨⟩

  /-
  The following declaration is accepted because the universe parameter was explicitly provided in the
  function signature.
  -/
  def g.{u} (n : Nat) : Nat :=
    let aux (_ : PUnit.{u}) : Nat := n + 1
    aux ⟨⟩
  ```

* Add `subst_vars` tactic.

* [Fix `autoParam` in structure fields lost in multiple inheritance.](https://github.com/leanprover/lean4/issues/1158).

* Add `[eliminator]` attribute. It allows users to specify default recursor/eliminators for the `induction` and `cases` tactics.
  It is an alternative for the `using` notation. Example:
  ```lean
  @[eliminator] protected def recDiag {motive : Nat → Nat → Sort u}
      (zero_zero : motive 0 0)
      (succ_zero : (x : Nat) → motive x 0 → motive (x + 1) 0)
      (zero_succ : (y : Nat) → motive 0 y → motive 0 (y + 1))
      (succ_succ : (x y : Nat) → motive x y → motive (x + 1) (y + 1))
      (x y : Nat) :  motive x y :=
    let rec go : (x y : Nat) → motive x y
      | 0,     0 => zero_zero
      | x+1, 0   => succ_zero x (go x 0)
      | 0,   y+1 => zero_succ y (go 0 y)
      | x+1, y+1 => succ_succ x y (go x y)
    go x y
  termination_by go x y => (x, y)

  def f (x y : Nat) :=
    match x, y with
    | 0,   0   => 1
    | x+1, 0   => f x 0
    | 0,   y+1 => f 0 y
    | x+1, y+1 => f x y
  termination_by f x y => (x, y)

  example (x y : Nat) : f x y > 0 := by
    induction x, y <;> simp [f, *]
  ```

* Add support for `casesOn` applications to structural and well-founded recursion modules.
  This feature is useful when writing definitions using tactics. Example:
  ```lean
  inductive Foo where
    | a | b | c
    | pair: Foo × Foo → Foo

  def Foo.deq (a b : Foo) : Decidable (a = b) := by
    cases a <;> cases b
    any_goals apply isFalse Foo.noConfusion
    any_goals apply isTrue rfl
    case pair a b =>
      let (a₁, a₂) := a
      let (b₁, b₂) := b
      exact match deq a₁ b₁, deq a₂ b₂ with
      | isTrue h₁, isTrue h₂ => isTrue (by rw [h₁,h₂])
      | isFalse h₁, _ => isFalse (fun h => by cases h; cases (h₁ rfl))
      | _, isFalse h₂ => isFalse (fun h => by cases h; cases (h₂ rfl))
  ```

* `Option` is again a monad. The auxiliary type `OptionM` has been removed. See [Zulip thread](https://leanprover.zulipchat.com/#narrow/stream/270676-lean4/topic/Do.20we.20still.20need.20OptionM.3F/near/279761084).

* Improve `split` tactic. It used to fail on `match` expressions of the form `match h : e with ...` where `e` is not a free variable.
  The failure used to occur during generalization.


* New encoding for `match`-expressions that use the `h :` notation for discriminants. The information is not lost during delaboration,
  and it is the foundation for a better `split` tactic. at delaboration time. Example:
  ```lean
  #print Nat.decEq
  /-
  protected def Nat.decEq : (n m : Nat) → Decidable (n = m) :=
  fun n m =>
    match h : Nat.beq n m with
    | true => isTrue (_ : n = m)
    | false => isFalse (_ : ¬n = m)
  -/
  ```

* `exists` tactic is now takes a comma separated list of terms.

* Add `dsimp` and `dsimp!` tactics. They guarantee the result term is definitionally equal, and only apply
  `rfl`-theorems.

* Fix binder information for `match` patterns that use definitions tagged with `[matchPattern]` (e.g., `Nat.add`).
  We now have proper binder information for the variable `y` in the following example.
  ```lean
  def f (x : Nat) : Nat :=
    match x with
    | 0 => 1
    | y + 1 => y
  ```

* (Fix) the default value for structure fields may now depend on the structure parameters. Example:
  ```lean
  structure Something (i: Nat) where
  n1: Nat := 1
  n2: Nat := 1 + i

  def s : Something 10 := {}
  example : s.n2 = 11 := rfl
  ```

* Apply `rfl` theorems at the `dsimp` auxiliary method used by `simp`. `dsimp` can be used anywhere in an expression
  because it preserves definitional equality.

* Refine auto bound implicit feature. It does not consider anymore unbound variables that have the same
  name of a declaration being defined. Example:
  ```lean
  def f : f → Bool := -- Error at second `f`
    fun _ => true

  inductive Foo : List Foo → Type -- Error at second `Foo`
    | x : Foo []
  ```
  Before this refinement, the declarations above would be accepted and the
  second `f` and `Foo` would be treated as auto implicit variables. That is,
  `f : {f : Sort u} → f → Bool`, and
  `Foo : {Foo : Type u} → List Foo → Type`.


* Fix syntax highlighting for recursive declarations. Example
  ```lean
  inductive List (α : Type u) where
    | nil : List α  -- `List` is not highlighted as a variable anymore
    | cons (head : α) (tail : List α) : List α

  def List.map (f : α → β) : List α → List β
    | []    => []
    | a::as => f a :: map f as -- `map` is not highlighted as a variable anymore
  ```
* Add `autoUnfold` option to `Lean.Meta.Simp.Config`, and the following macros
  - `simp!` for `simp (config := { autoUnfold := true })`
  - `simp_arith!` for `simp (config := { autoUnfold := true, arith := true })`
  - `simp_all!` for `simp_all (config := { autoUnfold := true })`
  - `simp_all_arith!` for `simp_all (config := { autoUnfold := true, arith := true })`

  When the `autoUnfold` is set to true, `simp` tries to unfold the following kinds of definition
  - Recursive definitions defined by structural recursion.
  - Non-recursive definitions where the body is a `match`-expression. This
    kind of definition is only unfolded if the `match` can be reduced.
  Example:
  ```lean
  def append (as bs : List α) : List α :=
    match as with
    | [] => bs
    | a :: as => a :: append as bs

  theorem append_nil (as : List α) : append as [] = as := by
    induction as <;> simp_all!

  theorem append_assoc (as bs cs : List α) : append (append as bs) cs = append as (append bs cs) := by
    induction as <;> simp_all!
  ```

* Add `save` tactic for creating checkpoints more conveniently. Example:
  ```lean
  example : <some-proposition> := by
    tac_1
    tac_2
    save
    tac_3
    ...
  ```
  is equivalent to
  ```lean
  example : <some-proposition> := by
    checkpoint
      tac_1
      tac_2
    tac_3
    ...
  ```

* Remove support for `{}` annotation from inductive datatype constructors. This annotation was barely used, and we can control the binder information for parameter bindings using the new inductive family indices to parameter promotion. Example: the following declaration using `{}`
  ```lean
  inductive LE' (n : Nat) : Nat → Prop where
    | refl {} : LE' n n -- Want `n` to be explicit
    | succ  : LE' n m → LE' n (m+1)
  ```
  can now be written as
  ```lean
  inductive LE' : Nat → Nat → Prop where
    | refl (n : Nat) : LE' n n
    | succ : LE' n m → LE' n (m+1)
  ```
  In both cases, the inductive family has one parameter and one index.
  Recall that the actual number of parameters can be retrieved using the command `#print`.

* Remove support for `{}` annotation in the `structure` command.

* Several improvements to LSP server. Examples: "jump to definition" in mutually recursive sections, fixed incorrect hover information in "match"-expression patterns, "jump to definition" for pattern variables, fixed auto-completion in function headers, etc.

* In `macro ... xs:p* ...` and similar macro bindings of combinators, `xs` now has the correct type `Array Syntax`

* Identifiers in syntax patterns now ignore macro scopes during matching.

* Improve binder names for constructor auto implicit parameters. Example, given the inductive datatype
  ```lean
  inductive Member : α → List α → Type u
    | head : Member a (a::as)
    | tail : Member a bs → Member a (b::bs)
  ```
  before:
  ```lean
  #check @Member.head
  -- @Member.head : {x : Type u_1} → {a : x} → {as : List x} → Member a (a :: as)
  ```
  now:
  ```lean
  #check @Member.head
  -- @Member.head : {α : Type u_1} → {a : α} → {as : List α} → Member a (a :: as)
  ```

* Improve error message when constructor parameter universe level is too big.

* Add support for `for h : i in [start:stop] do .. ` where `h : i ∈ [start:stop]`. This feature is useful for proving
  termination of functions such as:
  ```lean
  inductive Expr where
    | app (f : String) (args : Array Expr)

  def Expr.size (e : Expr) : Nat := Id.run do
    match e with
    | app f args =>
      let mut sz := 1
      for h : i in [: args.size] do
        -- h.upper : i < args.size
        sz := sz + size (args.get ⟨i, h.upper⟩)
      return sz
  ```

* Add tactic `case'`. It is similar to `case`, but does not admit the goal on failure.
  For example, the new tactic is useful when writing tactic scripts where we need to use `case'`
  at `first | ... | ...`, and we want to take the next alternative when `case'` fails.

* Add tactic macro
  ```lean
  macro "stop" s:tacticSeq : tactic => `(repeat sorry)
  ```
  See discussion on [Zulip](https://leanprover.zulipchat.com/#narrow/stream/270676-lean4/topic/Partial.20evaluation.20of.20a.20file).

* When displaying goals, we do not display inaccessible proposition names
if they do not have forward dependencies. We still display their types.
For example, the goal
  ```lean
  case node.inl.node
  β : Type u_1
  b : BinTree β
  k : Nat
  v : β
  left : Tree β
  key : Nat
  value : β
  right : Tree β
  ihl : BST left → Tree.find? (Tree.insert left k v) k = some v
  ihr : BST right → Tree.find? (Tree.insert right k v) k = some v
  h✝ : k < key
  a✝³ : BST left
  a✝² : ForallTree (fun k v => k < key) left
  a✝¹ : BST right
  a✝ : ForallTree (fun k v => key < k) right
  ⊢ BST left
  ```
  is now displayed as
  ```lean
  case node.inl.node
  β : Type u_1
  b : BinTree β
  k : Nat
  v : β
  left : Tree β
  key : Nat
  value : β
  right : Tree β
  ihl : BST left → Tree.find? (Tree.insert left k v) k = some v
  ihr : BST right → Tree.find? (Tree.insert right k v) k = some v
   : k < key
   : BST left
   : ForallTree (fun k v => k < key) left
   : BST right
   : ForallTree (fun k v => key < k) right
  ⊢ BST left
  ```

* The hypothesis name is now optional in the `by_cases` tactic.

* [Fix inconsistency between `syntax` and kind names](https://github.com/leanprover/lean4/issues/1090).
  The node kinds `numLit`, `charLit`, `nameLit`, `strLit`, and `scientificLit` are now called
  `num`, `char`, `name`, `str`, and `scientific` respectively. Example: we now write
  ```lean
  macro_rules | `($n:num) => `("hello")
  ```
  instead of
  ```lean
  macro_rules | `($n:numLit) => `("hello")
  ```

* (Experimental) New `checkpoint <tactic-seq>` tactic for big interactive proofs.

* Rename tactic `nativeDecide` => `native_decide`.

* Antiquotations are now accepted in any syntax. The `incQuotDepth` `syntax` parser is therefore obsolete and has been removed.

* Renamed tactic `nativeDecide` => `native_decide`.

* "Cleanup" local context before elaborating a `match` alternative right-hand-side. Examples:
  ```lean
  example (x : Nat) : Nat :=
    match g x with
    | (a, b) => _ -- Local context does not contain the auxiliary `_discr := g x` anymore

  example (x : Nat × Nat) (h : x.1 > 0) : f x > 0 := by
    match x with
    | (a, b) => _ -- Local context does not contain the `h✝ : x.fst > 0` anymore
  ```

* Improve `let`-pattern (and `have`-pattern) macro expansion. In the following example,
  ```lean
  example (x : Nat × Nat) : f x > 0 := by
    let (a, b) := x
    done
  ```
  The resulting goal is now `... |- f (a, b) > 0` instead of `... |- f x > 0`.

* Add cross-compiled [aarch64 Linux](https://github.com/leanprover/lean4/pull/1066) and [aarch64 macOS](https://github.com/leanprover/lean4/pull/1076) releases.

* [Add tutorial-like examples to our documentation](https://github.com/leanprover/lean4/tree/master/doc/examples), rendered using LeanInk+Alectryon.

v4.0.0-m4 (23 March 2022)
---------

* `simp` now takes user-defined simp-attributes. You can define a new `simp` attribute by creating a file (e.g., `MySimp.lean`) containing
  ```lean
  import Lean
  open Lean.Meta

  initialize my_ext : SimpExtension ← registerSimpAttr `my_simp "my own simp attribute"
  ```
  If you don't need to access `my_ext`, you can also use the macro
  ```lean
  import Lean

  register_simp_attr my_simp "my own simp attribute"
  ```
  Recall that the new `simp` attribute is not active in the Lean file where it was defined.
  Here is a small example using the new feature.
  ```lean
  import MySimp

  def f (x : Nat) := x + 2
  def g (x : Nat) := x + 1

  @[my_simp] theorem f_eq : f x = x + 2 := rfl
  @[my_simp] theorem g_eq : g x = x + 1 := rfl

  example : f x + g x = 2*x + 3 := by
    simp_arith [my_simp]
  ```

* Extend `match` syntax: multiple left-hand-sides in a single alternative. Example:
  ```lean
  def fib : Nat → Nat
  | 0 | 1 => 1
  | n+2 => fib n + fib (n+1)
  ```
  This feature was discussed at [issue 371](https://github.com/leanprover/lean4/issues/371). It was implemented as a macro expansion. Thus, the following is accepted.
  ```lean
  inductive StrOrNum where
    | S (s : String)
    | I (i : Int)

  def StrOrNum.asString (x : StrOrNum) :=
    match x with
    | I a | S a => toString a
  ```


* Improve `#eval` command. Now, when it fails to synthesize a `Lean.MetaEval` instance for the result type, it reduces the type and tries again. The following example now works without additional annotations
  ```lean
  def Foo := List Nat

  def test (x : Nat) : Foo :=
    [x, x+1, x+2]

  #eval test 4
  ```

* `rw` tactic can now apply auto-generated equation theorems for a given definition. Example:
  ```lean
  example (a : Nat) (h : n = 1) : [a].length = n := by
    rw [List.length]
    trace_state -- .. |- [].length + 1 = n
    rw [List.length]
    trace_state -- .. |- 0 + 1 = n
    rw [h]
  ```

* [Fuzzy matching for auto completion](https://github.com/leanprover/lean4/pull/1023)

* Extend dot-notation `x.field` for arrow types. If type of `x` is an arrow, we look up for `Function.field`.
For example, given `f : Nat → Nat` and `g : Nat → Nat`, `f.comp g` is now notation for `Function.comp f g`.

* The new `.<identifier>` notation is now also accepted where a function type is expected.
  ```lean
  example (xs : List Nat) : List Nat := .map .succ xs
  example (xs : List α) : Std.RBTree α ord := xs.foldl .insert ∅
  ```

* [Add code folding support to the language server](https://github.com/leanprover/lean4/pull/1014).

* Support notation `let <pattern> := <expr> | <else-case>` in `do` blocks.

* Remove support for "auto" `pure`. In the [Zulip thread](https://leanprover.zulipchat.com/#narrow/stream/270676-lean4/topic/for.2C.20unexpected.20need.20for.20type.20ascription/near/269083574), the consensus seemed to be that "auto" `pure` is more confusing than it's worth.

* Remove restriction in `congr` theorems that all function arguments on the left-hand-side must be free variables. For example, the following theorem is now a valid `congr` theorem.
  ```lean
  @[congr]
  theorem dep_congr [DecidableEq ι] {p : ι → Set α} [∀ i, Inhabited (p i)] :
                    ∀ {i j} (h : i = j) (x : p i) (y : α) (hx : x = y), Pi.single (f := (p ·)) i x = Pi.single (f := (p ·)) j ⟨y, hx ▸ h ▸ x.2⟩ :=
  ```

* [Partially applied congruence theorems.](https://github.com/leanprover/lean4/issues/988)

* Improve elaboration postponement heuristic when expected type is a metavariable. Lean now reduces the expected type before performing the test.

* [Remove deprecated leanpkg](https://github.com/leanprover/lean4/pull/985) in favor of [Lake](https://github.com/leanprover/lake) now bundled with Lean.

* Various improvements to go-to-definition & find-all-references accuracy.

* Auto generated congruence lemmas with support for casts on proofs and `Decidable` instances (see [wishlist](https://github.com/leanprover/lean4/issues/988)).

* Rename option `autoBoundImplicitLocal` => `autoImplicit`.

* [Relax auto-implicit restrictions](https://github.com/leanprover/lean4/pull/1011). The command `set_option relaxedAutoImplicit false` disables the relaxations.

* `contradiction` tactic now closes the goal if there is a `False.elim` application in the target.

* Renamed tatic `byCases` => `by_cases` (motivation: enforcing naming convention).

* Local instances occurring in patterns are now considered by the type class resolution procedure. Example:
  ```lean
  def concat : List ((α : Type) × ToString α × α) → String
    | [] => ""
    | ⟨_, _, a⟩ :: as => toString a ++ concat as
  ```

* Notation for providing the motive for `match` expressions has changed.
  before:
  ```lean
  match x, rfl : (y : Nat) → x = y → Nat with
  | 0,   h => ...
  | x+1, h => ...
  ```
  now:
  ```lean
  match (motive := (y : Nat) → x = y → Nat) x, rfl with
  | 0,   h => ...
  | x+1, h => ...
  ```
  With this change, the notation for giving names to equality proofs in `match`-expressions is not whitespace sensitive anymore. That is,
  we can now write
  ```lean
  match h : sort.swap a b with
  | (r₁, r₂) => ... -- `h : sort.swap a b = (r₁, r₂)`
  ```

* `(generalizing := true)` is the default behavior for `match` expressions even if the expected type is not a proposition. In the following example, we used to have to include `(generalizing := true)` manually.
  ```lean
  inductive Fam : Type → Type 1 where
    | any : Fam α
    | nat : Nat → Fam Nat

  example (a : α) (x : Fam α) : α :=
    match x with
    | Fam.any   => a
    | Fam.nat n => n
  ```

* We now use `PSum` (instead of `Sum`) when compiling mutually recursive definitions using well-founded recursion.

* Better support for parametric well-founded relations. See [issue #1017](https://github.com/leanprover/lean4/issues/1017). This change affects the low-level `termination_by'` hint because the fixed prefix of the function parameters in not "packed" anymore when constructing the well-founded relation type. For example, in the following definition, `as` is part of the fixed prefix, and is not packed anymore. In previous versions, the `termination_by'` term would be written as `measure fun ⟨as, i, _⟩ => as.size - i`
  ```lean
  def sum (as : Array Nat) (i : Nat) (s : Nat) : Nat :=
    if h : i < as.size then
      sum as (i+1) (s + as.get ⟨i, h⟩)
    else
      s
  termination_by' measure fun ⟨i, _⟩ => as.size - i
  ```

* Add `while <cond> do <do-block>`, `repeat <do-block>`, and `repeat <do-block> until <cond>` macros for `do`-block. These macros are based on `partial` definitions, and consequently are useful only for writing programs we don't want to prove anything about.

* Add `arith` option to `Simp.Config`, the macro `simp_arith` expands to `simp (config := { arith := true })`. Only `Nat` and linear arithmetic is currently supported. Example:
  ```lean
  example : 0 < 1 + x ∧ x + y + 2 ≥ y + 1 := by
    simp_arith
  ```

* Add `fail <string>?` tactic that always fail.

* Add support for acyclicity at dependent elimination. See [issue #1022](https://github.com/leanprover/lean4/issues/1022).

* Add `trace <string>` tactic for debugging purposes.

* Add nontrivial `SizeOf` instance for types `Unit → α`, and add support for them in the auto-generated `SizeOf` instances for user-defined inductive types. For example, given the inductive datatype
  ```lean
  inductive LazyList (α : Type u) where
    | nil                               : LazyList α
    | cons (hd : α) (tl : LazyList α)   : LazyList α
    | delayed (t : Thunk (LazyList α))  : LazyList α
  ```
  we now have `sizeOf (LazyList.delayed t) = 1 + sizeOf t` instead of `sizeOf (LazyList.delayed t) = 2`.

* Add support for guessing (very) simple well-founded relations when proving termination. For example, the following function does not require a `termination_by` annotation anymore.
  ```lean
  def Array.insertAtAux (i : Nat) (as : Array α) (j : Nat) : Array α :=
    if h : i < j then
      let as := as.swap! (j-1) j;
      insertAtAux i as (j-1)
    else
      as
  ```

* Add support for `for h : x in xs do ...` notation where `h : x ∈ xs`. This is mainly useful for showing termination.

* Auto implicit behavior changed for inductive families. An auto implicit argument occurring in inductive family index is also treated as an index (IF it is not fixed, see next item). For example
  ```lean
  inductive HasType : Index n → Vector Ty n → Ty → Type where
  ```
  is now interpreted as
  ```lean
  inductive HasType : {n : Nat} → Index n → Vector Ty n → Ty → Type where
  ```

* To make the previous feature more convenient to use, we promote a fixed prefix of inductive family indices to parameters. For example, the following declaration is now accepted by Lean
  ```lean
  inductive Lst : Type u → Type u
    | nil  : Lst α
    | cons : α → Lst α → Lst α
  ```
  and `α` in `Lst α` is a parameter. The actual number of parameters can be inspected using the command `#print Lst`. This feature also makes sure we still accept the declaration
  ```lean
  inductive Sublist : List α → List α → Prop
    | slnil : Sublist [] []
    | cons l₁ l₂ a : Sublist l₁ l₂ → Sublist l₁ (a :: l₂)
    | cons2 l₁ l₂ a : Sublist l₁ l₂ → Sublist (a :: l₁) (a :: l₂)
  ```

* Added auto implicit "chaining". Unassigned metavariables occurring in the auto implicit types now become new auto implicit locals. Consider the following example:
  ```lean
  inductive HasType : Fin n → Vector Ty n → Ty → Type where
    | stop : HasType 0 (ty :: ctx) ty
    | pop  : HasType k ctx ty → HasType k.succ (u :: ctx) ty
  ```
  `ctx` is an auto implicit local in the two constructors, and it has type `ctx : Vector Ty ?m`. Without auto implicit "chaining", the metavariable `?m` will remain unassigned. The new feature creates yet another implicit local `n : Nat` and assigns `n` to `?m`. So, the declaration above is shorthand for
  ```lean
  inductive HasType : {n : Nat} → Fin n → Vector Ty n → Ty → Type where
    | stop : {ty : Ty} → {n : Nat} → {ctx : Vector Ty n} → HasType 0 (ty :: ctx) ty
    | pop  : {n : Nat} → {k : Fin n} → {ctx : Vector Ty n} → {ty : Ty} → HasType k ctx ty → HasType k.succ (u :: ctx) ty
  ```

* Eliminate auxiliary type annotations (e.g, `autoParam` and `optParam`) from recursor minor premises and projection declarations. Consider the following example
  ```lean
  structure A :=
    x : Nat
    h : x = 1 := by trivial

  example (a : A) : a.x = 1 := by
    have aux := a.h
    -- `aux` has now type `a.x = 1` instead of `autoParam (a.x = 1) auto✝`
    exact aux

  example (a : A) : a.x = 1 := by
    cases a with
    | mk x h =>
      -- `h` has now type `x = 1` instead of `autoParam (x = 1) auto✝`
      assumption
  ```

* We now accept overloaded notation in patterns, but we require the set of pattern variables in each alternative to be the same. Example:
  ```lean
  inductive Vector (α : Type u) : Nat → Type u
    | nil : Vector α 0
    | cons : α → Vector α n → Vector α (n+1)

  infix:67 " :: " => Vector.cons -- Overloading the `::` notation

  def head1 (x : List α) (h : x ≠ []) : α :=
    match x with
    | a :: as => a -- `::` is `List.cons` here

  def head2 (x : Vector α (n+1)) : α :=
    match x with
    | a :: as => a -- `::` is `Vector.cons` here
  ```

* New notation `.<identifier>` based on Swift. The namespace is inferred from the expected type. See [issue #944](https://github.com/leanprover/lean4/issues/944). Examples:
  ```lean
  def f (x : Nat) : Except String Nat :=
    if x > 0 then
      .ok x
    else
      .error "x is zero"

  namespace Lean.Elab
  open Lsp

  def identOf : Info → Option (RefIdent × Bool)
    | .ofTermInfo ti => match ti.expr with
      | .const n .. => some (.const n, ti.isBinder)
      | .fvar id .. => some (.fvar id, ti.isBinder)
      | _ => none
    | .ofFieldInfo fi => some (.const fi.projName, false)
    | _ => none

  def isImplicit (bi : BinderInfo) : Bool :=
    bi matches .implicit

  end Lean.Elab
  ```<|MERGE_RESOLUTION|>--- conflicted
+++ resolved
@@ -8,14 +8,6 @@
 Please check the [releases](https://github.com/leanprover/lean4/releases) page for the current status
 of each version.
 
-<<<<<<< HEAD
-v4.3.0
----------
-
-* `simp [f]` does not unfold partial applications of `f` anymore. See issue [#2042](https://github.com/leanprover/lean4/issues/2042).
-  To fix proofs affected by this change, use `unfold f` or `simp (config := { unfoldPartialApp := true }) [f]`.
-* By default, `simp` will no longer try to use Decidable instances to rewrite terms. In particular, not all decidable goals will be closed by `simp`, and the `decide` tactic may be useful in such cases. The `decide` simp configuration option can be used to locally restore the old `simp` behavior, as in `simp (config := {decide := true})`; this includes using Decidable instances to verify side goals such as numeric inequalities.
-=======
 v4.5.0
 ---------
 
@@ -142,7 +134,6 @@
 
 v4.3.0
 ---------
->>>>>>> b614ff1d
 
 * `simp [f]` does not unfold partial applications of `f` anymore. See issue [#2042](https://github.com/leanprover/lean4/issues/2042).
   To fix proofs affected by this change, use `unfold f` or `simp (config := { unfoldPartialApp := true }) [f]`.
@@ -178,10 +169,7 @@
 * Update manifest format to version 7 (see [lean4#2801](https://github.com/leanprover/lean4/pull/2801) for details on the changes).
 * Deprecate the `manifestFile` field of a package configuration.
 * There is now a more rigorous check on `lakefile.olean` compatibility (see [#2842](https://github.com/leanprover/lean4/pull/2842) for more details).
-<<<<<<< HEAD
-
-=======
->>>>>>> b614ff1d
+
 
 v4.2.0
 ---------
