# Lean 4 releases

We intend to provide regular "minor version" releases of the Lean language at approximately monthly intervals.
There is not yet a strong guarantee of backwards compatibility between versions,
only an expectation that breaking changes will be documented in this file.

This file contains work-in-progress notes for the upcoming release, as well as previous stable releases.
Please check the [releases](https://github.com/leanprover/lean4/releases) page for the current status
of each version.

<<<<<<< HEAD
v4.3.0
---------

* Many bug fixes:
  * [Reduction of `Decidable` instances very slow when using `cases` tactic](https://github.com/leanprover/lean4/issues/2552)
  * [`simp` not rewriting in binder](https://github.com/leanprover/lean4/issues/1926)
  * [`simp` unfolding `let` even with `zeta := false` option](https://github.com/leanprover/lean4/issues/2669)
  * [`simp` (with beta/zeta disabled) and discrimination trees](https://github.com/leanprover/lean4/issues/2281)
  * [unknown free variable introduced by `rw ... at h`](https://github.com/leanprover/lean4/issues/2711)
  * [`dsimp` doesn't use `rfl` theorems which consist of an unapplied constant](https://github.com/leanprover/lean4/issues/2685)
  * [`dsimp` does not close reflexive equality goals if they are wrapped in metadata](https://github.com/leanprover/lean4/issues/2514)
  * [`rw [h]` uses `h` from the environment in preference to `h` from the local context](https://github.com/leanprover/lean4/issues/2729)
  * [missing `withAssignableSyntheticOpaque` for `assumption` tactic](https://github.com/leanprover/lean4/issues/2361)
  * [ignoring default value for field warning](https://github.com/leanprover/lean4/issues/2178)
* [Cancel outstanding tasks on document edit in the language server](https://github.com/leanprover/lean4/pull/2648).
* [Remove unnecessary `%` operations in `Fin.mod` and `Fin.div`](https://github.com/leanprover/lean4/pull/2688)
* [Avoid `DecidableEq` in `Array.mem`](https://github.com/leanprover/lean4/pull/2774)
* [Ensure `USize.size` unifies with `?m + 1`](https://github.com/leanprover/lean4/issues/1926)
* [Improve compatibility with emacs eglot client](https://github.com/leanprover/lean4/pull/2721)

**Lake:**

=======
v4.4.0 (development in progress)
---------

* By default, `simp` will no longer try to use Decidable instances to rewrite terms. In particular, not all decidable goals will be closed by `simp`, and the `decide` tactic may be useful in such cases. The `decide` simp configuration option can be used to locally restore the old `simp` behavior, as in `simp (config := {decide := true})`; this includes using Decidable instances to verify side goals such as numeric inequalities.
* **Lake:** Moved the default build directory (e.g., `build`), default packages directory (e.g., `lake-packages`), and the compiled configuration (e.g., `lakefile.olean`) into a new dedicated directory for Lake outputs, `.lake`. The cloud release build archives are also stored here, fixing [#2713](https://github.com/leanprover/lean4/issues/2713).
* **Lake:** Update manifest format to version 7 (see [lean4#2801](https://github.com/leanprover/lean4/pull/2801) for details on the changes).
* **Lake:** Deprecate the `manifestFile` field of a package configuration.
* **Lake:** There is now a more rigorous check on `lakefile.olean` compatibility (see [#2842](https://github.com/leanprover/lean4/pull/2842) for more details).

v4.3.0
---------

* Many bug fixes:
  * [Reduction of `Decidable` instances very slow when using `cases` tactic](https://github.com/leanprover/lean4/issues/2552)
  * [`simp` not rewriting in binder](https://github.com/leanprover/lean4/issues/1926)
  * [`simp` unfolding `let` even with `zeta := false` option](https://github.com/leanprover/lean4/issues/2669)
  * [`simp` (with beta/zeta disabled) and discrimination trees](https://github.com/leanprover/lean4/issues/2281)
  * [unknown free variable introduced by `rw ... at h`](https://github.com/leanprover/lean4/issues/2711)
  * [`dsimp` doesn't use `rfl` theorems which consist of an unapplied constant](https://github.com/leanprover/lean4/issues/2685)
  * [`dsimp` does not close reflexive equality goals if they are wrapped in metadata](https://github.com/leanprover/lean4/issues/2514)
  * [`rw [h]` uses `h` from the environment in preference to `h` from the local context](https://github.com/leanprover/lean4/issues/2729)
  * [missing `withAssignableSyntheticOpaque` for `assumption` tactic](https://github.com/leanprover/lean4/issues/2361)
  * [ignoring default value for field warning](https://github.com/leanprover/lean4/issues/2178)
* [Cancel outstanding tasks on document edit in the language server](https://github.com/leanprover/lean4/pull/2648).
* [Remove unnecessary `%` operations in `Fin.mod` and `Fin.div`](https://github.com/leanprover/lean4/pull/2688)
* [Avoid `DecidableEq` in `Array.mem`](https://github.com/leanprover/lean4/pull/2774)
* [Ensure `USize.size` unifies with `?m + 1`](https://github.com/leanprover/lean4/issues/1926)
* [Improve compatibility with emacs eglot client](https://github.com/leanprover/lean4/pull/2721)

**Lake:**

>>>>>>> b770060b
* [Sensible defaults for `lake new MyProject math`](https://github.com/leanprover/lean4/pull/2770)
* Changed `postUpdate?` configuration option to a `post_update` declaration. See the `post_update` syntax docstring for more information on the new syntax.
* [A manifest is automatically created on workspace load if one does not exists.](https://github.com/leanprover/lean4/pull/2680).
* The `:=` syntax for configuration declarations (i.e., `package`, `lean_lib`, and `lean_exe`) has been deprecated. For example, `package foo := {...}` is deprecated.
* [support for overriding package URLs via `LAKE_PKG_URL_MAP`](https://github.com/leanprover/lean4/pull/2709)
<<<<<<< HEAD
=======

* `simp [f]` does not unfold partial applications of `f` anymore. See issue [#2042](https://github.com/leanprover/lean4/issues/2042).
  To fix proofs affected by this change, use `unfold f` or `simp (config := { unfoldPartialApp := true }) [f]`.
>>>>>>> b770060b

v4.2.0
---------

* [isDefEq cache for terms not containing metavariables.](https://github.com/leanprover/lean4/pull/2644).
* Make [`Environment.mk`](https://github.com/leanprover/lean4/pull/2604) and [`Environment.add`](https://github.com/leanprover/lean4/pull/2642) private, and add [`replay`](https://github.com/leanprover/lean4/pull/2617) as a safer alternative.
* `IO.Process.output` no longer inherits the standard input of the caller.
* [Do not inhibit caching](https://github.com/leanprover/lean4/pull/2612) of default-level `match` reduction.
* [List the valid case tags](https://github.com/leanprover/lean4/pull/2629) when the user writes an invalid one.
* The derive handler for `DecidableEq` [now handles](https://github.com/leanprover/lean4/pull/2591) mutual inductive types.
* [Show path of failed import in Lake](https://github.com/leanprover/lean4/pull/2616).
* [Fix linker warnings on macOS](https://github.com/leanprover/lean4/pull/2598).
* **Lake:** Add `postUpdate?` package configuration option. Used by a package to specify some code which should be run after a successful `lake update` of the package or one of its downstream dependencies. ([lake#185](https://github.com/leanprover/lake/issues/185))
* Improvements to Lake startup time ([#2572](https://github.com/leanprover/lean4/pull/2572), [#2573](https://github.com/leanprover/lean4/pull/2573))
* `refine e` now replaces the main goal with metavariables which were created during elaboration of `e` and no longer captures pre-existing metavariables that occur in `e` ([#2502](https://github.com/leanprover/lean4/pull/2502)).
  * This is accomplished via changes to `withCollectingNewGoalsFrom`, which also affects `elabTermWithHoles`, `refine'`, `calc` (tactic), and `specialize`. Likewise, all of these now only include newly-created metavariables in their output.
  * Previously, both newly-created and pre-existing metavariables occurring in `e` were returned inconsistently in different edge cases, causing duplicated goals in the infoview (issue [#2495](https://github.com/leanprover/lean4/issues/2495)), erroneously closed goals (issue [#2434](https://github.com/leanprover/lean4/issues/2434)), and unintuitive behavior due to `refine e` capturing previously-created goals appearing unexpectedly in `e` (no issue; see PR).

v4.1.0
---------

* The error positioning on missing tokens has been [improved](https://github.com/leanprover/lean4/pull/2393). In particular, this should make it easier to spot errors in incomplete tactic proofs.

* After elaborating a configuration file, Lake will now cache the configuration to a `lakefile.olean`. Subsequent runs of Lake will import this OLean instead of elaborating the configuration file. This provides a significant performance improvement (benchmarks indicate that using the OLean cuts Lake's startup time in half), but there are some important details to keep in mind:
  + Lake will regenerate this OLean after each modification to the `lakefile.lean` or `lean-toolchain`. You can also force a reconfigure by passing the new `--reconfigure` / `-R` option to `lake`.
  + Lake configuration options (i.e., `-K`) will be fixed at the moment of elaboration. Setting these options when `lake` is using the cached configuration will have no effect. To change options, run `lake` with `-R` / `--reconfigure`.
  + **The `lakefile.olean` is a local configuration and should not be committed to Git. Therefore, existing Lake packages need to add it to their `.gitignore`.**

* The signature of `Lake.buildO` has changed, `args` has been split into `weakArgs` and `traceArgs`. `traceArgs` are included in the input trace and `weakArgs` are not. See Lake's [FFI example](src/lake/examples/ffi/lib/lakefile.lean) for a demonstration of how to adapt to this change.

* The signatures of `Lean.importModules`, `Lean.Elab.headerToImports`, and `Lean.Elab.parseImports`
  have [changed](https://github.com/leanprover/lean4/pull/2480) from taking `List Import` to `Array Import`.

* There is now [an `occs` field](https://github.com/leanprover/lean4/pull/2470)
  in the configuration object for the `rewrite` tactic,
  allowing control of which occurrences of a pattern should be rewritten.
  This was previously a separate argument for `Lean.MVarId.rewrite`,
  and this has been removed in favour of an additional field of `Rewrite.Config`.
  It was not previously accessible from user tactics.

v4.0.0
---------

* [`Lean.Meta.getConst?` has been renamed](https://github.com/leanprover/lean4/pull/2454).
  We have renamed `getConst?` to `getUnfoldableConst?` (and `getConstNoEx?` to `getUnfoldableConstNoEx?`).
  These were not intended to be part of the public API, but downstream projects had been using them
  (sometimes expecting different behaviour) incorrectly instead of `Lean.getConstInfo`.

* [`dsimp` / `simp` / `simp_all` now fail by default if they make no progress](https://github.com/leanprover/lean4/pull/2336).

  This can be overridden with the `(config := { failIfUnchanged := false })` option.
  This change was made to ease manual use of `simp` (with complicated goals it can be hard to tell if it was effective)
  and to allow easier flow control in tactics internally using `simp`.
  See the [summary discussion](https://leanprover.zulipchat.com/#narrow/stream/270676-lean4/topic/simp.20fails.20if.20no.20progress/near/380153295)
  on zulip for more details.

* [`simp_all` now preserves order of hypotheses](https://github.com/leanprover/lean4/pull/2334).

  In order to support the `failIfUnchanged` configuration option for `dsimp` / `simp` / `simp_all`
  the way `simp_all` replaces hypotheses has changed.
  In particular it is now more likely to preserve the order of hypotheses.
  See [`simp_all` reorders hypotheses unnecessarily](https://github.com/leanprover/lean4/pull/2334).
  (Previously all non-dependent propositional hypotheses were reverted and reintroduced.
  Now only such hypotheses which were changed, or which come after a changed hypothesis,
  are reverted and reintroduced.
  This has the effect of preserving the ordering amongst the non-dependent propositional hypotheses,
  but now any dependent or non-propositional hypotheses retain their position amongst the unchanged
  non-dependent propositional hypotheses.)
  This may affect proofs that use `rename_i`, `case ... =>`, or `next ... =>`.

* [New `have this` implementation](https://github.com/leanprover/lean4/pull/2247).

  `this` is now a regular identifier again that is implicitly introduced by anonymous `have :=` for the remainder of the tactic block. It used to be a keyword that was visible in all scopes and led to unexpected behavior when explicitly used as a binder name.

* [Show typeclass and tactic names in profile output](https://github.com/leanprover/lean4/pull/2170).

* [Make `calc` require the sequence of relation/proof-s to have the same indentation](https://github.com/leanprover/lean4/pull/1844),
  and [add `calc` alternative syntax allowing underscores `_` in the first relation](https://github.com/leanprover/lean4/pull/1844).

  The flexible indentation in `calc` was often used to align the relation symbols:
  ```lean
  example (x y : Nat) : (x + y) * (x + y) = x * x + y * x + x * y + y * y :=
    calc
        (x + y) * (x + y) = (x + y) * x + (x + y) * y       := by rw [Nat.mul_add]
                        -- improper indentation
                        _ = x * x + y * x + (x + y) * y     := by rw [Nat.add_mul]
                        _ = x * x + y * x + (x * y + y * y) := by rw [Nat.add_mul]
                        _ = x * x + y * x + x * y + y * y   := by rw [←Nat.add_assoc]
  ```

  This is no longer legal.  The new syntax puts the first term right after the `calc` and each step has the same indentation:
  ```lean
  example (x y : Nat) : (x + y) * (x + y) = x * x + y * x + x * y + y * y :=
    calc (x + y) * (x + y)
      _ = (x + y) * x + (x + y) * y       := by rw [Nat.mul_add]
      _ = x * x + y * x + (x + y) * y     := by rw [Nat.add_mul]
      _ = x * x + y * x + (x * y + y * y) := by rw [Nat.add_mul]
      _ = x * x + y * x + x * y + y * y   := by rw [←Nat.add_assoc]
  ```


* Update Lake to latest prerelease.

* [Make go-to-definition on a typeclass projection application go to the instance(s)](https://github.com/leanprover/lean4/pull/1767).

* [Include timings in trace messages when `profiler` is true](https://github.com/leanprover/lean4/pull/1995).

* [Pretty-print signatures in hover and `#check <ident>`](https://github.com/leanprover/lean4/pull/1943).

* [Introduce parser memoization to avoid exponential behavior](https://github.com/leanprover/lean4/pull/1799).

* [feat: allow `doSeq` in `let x <- e | seq`](https://github.com/leanprover/lean4/pull/1809).

* [Add hover/go-to-def/refs for options](https://github.com/leanprover/lean4/pull/1783).

* [Add empty type ascription syntax `(e :)`](https://github.com/leanprover/lean4/pull/1797).

* [Make tokens in `<|>` relevant to syntax match](https://github.com/leanprover/lean4/pull/1744).

* [Add `linter.deprecated` option to silence deprecation warnings](https://github.com/leanprover/lean4/pull/1768).

* [Improve fuzzy-matching heuristics](https://github.com/leanprover/lean4/pull/1710).

* [Implementation-detail hypotheses](https://github.com/leanprover/lean4/pull/1692).

* [Hover information for `cases`/`induction` case names](https://github.com/leanprover/lean4/pull/1660).

* [Prefer longer parse even if unsuccessful](https://github.com/leanprover/lean4/pull/1658).

* [Show declaration module in hover](https://github.com/leanprover/lean4/pull/1638).

* [New `conv` mode structuring tactics](https://github.com/leanprover/lean4/pull/1636).

* `simp` can track information and can print an equivalent `simp only`. [PR #1626](https://github.com/leanprover/lean4/pull/1626).

* Enforce uniform indentation in tactic blocks / do blocks. See issue [#1606](https://github.com/leanprover/lean4/issues/1606).

* Moved `AssocList`, `HashMap`, `HashSet`, `RBMap`, `RBSet`, `PersistentArray`, `PersistentHashMap`, `PersistentHashSet` to the Lean package. The [standard library](https://github.com/leanprover/std4) contains versions that will evolve independently to simplify bootstrapping process.

* Standard library moved to the [std4 GitHub repository](https://github.com/leanprover/std4).

* `InteractiveGoals` now has information that a client infoview can use to show what parts of the goal have changed after applying a tactic. [PR #1610](https://github.com/leanprover/lean4/pull/1610).

* Add `[inheritDoc]` attribute. [PR #1480](https://github.com/leanprover/lean4/pull/1480).

* Expose that `panic = default`. [PR #1614](https://github.com/leanprover/lean4/pull/1614).

* New [code generator](https://github.com/leanprover/lean4/tree/master/src/Lean/Compiler/LCNF) project has started.

* Remove description argument from `register_simp_attr`. [PR #1566](https://github.com/leanprover/lean4/pull/1566).

* [Additional concurrency primitives](https://github.com/leanprover/lean4/pull/1555).

* [Collapsible traces with messages](https://github.com/leanprover/lean4/pull/1448).

* [Hygienic resolution of namespaces](https://github.com/leanprover/lean4/pull/1442).

* [New `Float` functions](https://github.com/leanprover/lean4/pull/1460).

* Many new doc strings have been added to declarations at `Init`.

v4.0.0-m5 (07 August 2022)
---------

* Update Lake to v4.0.0. See the [v4.0.0 release notes](https://github.com/leanprover/lake/releases/tag/v4.0.0) for detailed changes.

* Mutual declarations in different namespaces are now supported. Example:
  ```lean
  mutual
    def Foo.boo (x : Nat) :=
      match x with
      | 0 => 1
      | x + 1 => 2*Boo.bla x

    def Boo.bla (x : Nat) :=
      match x with
      | 0 => 2
      | x+1 => 3*Foo.boo x
  end
  ```
  A `namespace` is automatically created for the common prefix. Example:
  ```lean
  mutual
    def Tst.Foo.boo (x : Nat) := ...
    def Tst.Boo.bla (x : Nat) := ...
  end
  ```
  expands to
  ```lean
  namespace Tst
  mutual
    def Foo.boo (x : Nat) := ...
    def Boo.bla (x : Nat) := ...
  end
  end Tst
  ```

* Allow users to install their own `deriving` handlers for existing type classes.
  See example at [Simple.lean](https://github.com/leanprover/lean4/blob/master/tests/pkg/deriving/UserDeriving/Simple.lean).

* Add tactic `congr (num)?`. See doc string for additional details.

* [Missing doc linter](https://github.com/leanprover/lean4/pull/1390)

* `match`-syntax notation now checks for unused alternatives. See issue [#1371](https://github.com/leanprover/lean4/issues/1371).

* Auto-completion for structure instance fields. Example:
  ```lean
  example : Nat × Nat := {
    f -- HERE
  }
  ```
  `fst` now appears in the list of auto-completion suggestions.

* Auto-completion for dotted identifier notation. Example:
  ```lean
  example : Nat :=
    .su -- HERE
  ```
  `succ` now appears in the list of auto-completion suggestions.

* `nat_lit` is not needed anymore when declaring `OfNat` instances. See issues [#1389](https://github.com/leanprover/lean4/issues/1389) and [#875](https://github.com/leanprover/lean4/issues/875). Example:
  ```lean
  inductive Bit where
    | zero
    | one

  instance inst0 : OfNat Bit 0 where
    ofNat := Bit.zero

  instance : OfNat Bit 1 where
    ofNat := Bit.one

  example : Bit := 0
  example : Bit := 1
  ```

* Add `[elabAsElim]` attribute (it is called `elab_as_eliminator` in Lean 3). Motivation: simplify the Mathlib port to Lean 4.

* `Trans` type class now accepts relations in `Type u`. See this [Zulip issue](https://leanprover.zulipchat.com/#narrow/stream/270676-lean4/topic/Calc.20mode/near/291214574).

* Accept unescaped keywords as inductive constructor names. Escaping can often be avoided at use sites via dot notation.
  ```lean
  inductive MyExpr
    | let : ...

  def f : MyExpr → MyExpr
    | .let ... => .let ...
  ```

* Throw an error message at parametric local instances such as `[Nat -> Decidable p]`. The type class resolution procedure
  cannot use this kind of local instance because the parameter does not have a forward dependency.
  This check can be disabled using `set_option checkBinderAnnotations false`.

* Add option `pp.showLetValues`. When set to `false`, the info view hides the value of `let`-variables in a goal.
  By default, it is `true` when visualizing tactic goals, and `false` otherwise.
  See [issue #1345](https://github.com/leanprover/lean4/issues/1345) for additional details.

* Add option `warningAsError`. When set to true, warning messages are treated as errors.

* Support dotted notation and named arguments in patterns. Example:
  ```lean
  def getForallBinderType (e : Expr) : Expr :=
    match e with
    | .forallE (binderType := type) .. => type
    | _ => panic! "forall expected"
  ```

* "jump-to-definition" now works for function names embedded in the following attributes
  `@[implementedBy funName]`, `@[tactic parserName]`, `@[termElab parserName]`, `@[commandElab parserName]`,
  `@[builtinTactic parserName]`, `@[builtinTermElab parserName]`, and `@[builtinCommandElab parserName]`.
   See [issue #1350](https://github.com/leanprover/lean4/issues/1350).

* Improve `MVarId` methods discoverability. See [issue #1346](https://github.com/leanprover/lean4/issues/1346).
  We still have to add similar methods for `FVarId`, `LVarId`, `Expr`, and other objects.
  Many existing methods have been marked as deprecated.

* Add attribute `[deprecated]` for marking deprecated declarations. Examples:
  ```lean
  def g (x : Nat) := x + 1

  -- Whenever `f` is used, a warning message is generated suggesting to use `g` instead.
  @[deprecated g]
  def f (x : Nat) := x + 1

  #check f 0 -- warning: `f` has been deprecated, use `g` instead

  -- Whenever `h` is used, a warning message is generated.
  @[deprecated]
  def h (x : Nat) := x + 1

  #check h 0 -- warning: `h` has been deprecated
  ```

* Add type `LevelMVarId` (and abbreviation `LMVarId`) for universe level metavariable ids.
  Motivation: prevent meta-programmers from mixing up universe and expression metavariable ids.

* Improve `calc` term and tactic. See [issue #1342](https://github.com/leanprover/lean4/issues/1342).

* [Relaxed antiquotation parsing](https://github.com/leanprover/lean4/pull/1272) further reduces the need for explicit `$x:p` antiquotation kind annotations.

* Add support for computed fields in inductives. Example:
  ```lean
  inductive Exp
    | var (i : Nat)
    | app (a b : Exp)
  with
    @[computedField] hash : Exp → Nat
      | .var i => i
      | .app a b => a.hash * b.hash + 1
  ```
  The result of the `Exp.hash` function is then stored as an extra "computed" field in the `.var` and `.app` constructors;
  `Exp.hash` accesses this field and thus runs in constant time (even on dag-like values).

* Update `a[i]` notation. It is now based on the typeclass
  ```lean
  class GetElem (cont : Type u) (idx : Type v) (elem : outParam (Type w)) (dom : outParam (cont → idx → Prop)) where
    getElem (xs : cont) (i : idx) (h : dom xs i) : Elem
  ```
  The notation `a[i]` is now defined as follows
  ```lean
  macro:max x:term noWs "[" i:term "]" : term => `(getElem $x $i (by get_elem_tactic))
  ```
  The proof that `i` is a valid index is synthesized using the tactic `get_elem_tactic`.
  For example, the type `Array α` has the following instances
  ```lean
  instance : GetElem (Array α) Nat α fun xs i => LT.lt i xs.size where ...
  instance : GetElem (Array α) USize α fun xs i => LT.lt i.toNat xs.size where ...
  ```
  You can use the notation `a[i]'h` to provide the proof manually.
  Two other notations were introduced: `a[i]!` and `a[i]?`, For `a[i]!`, a panic error message is produced at
  runtime if `i` is not a valid index. `a[i]?` has type `Option α`, and `a[i]?` evaluates to `none` if the
  index `i` is not valid.
  The three new notations are defined as follows:
  ```lean
  @[inline] def getElem' [GetElem cont idx elem dom] (xs : cont) (i : idx) (h : dom xs i) : elem :=
  getElem xs i h

  @[inline] def getElem! [GetElem cont idx elem dom] [Inhabited elem] (xs : cont) (i : idx) [Decidable (dom xs i)] : elem :=
    if h : _ then getElem xs i h else panic! "index out of bounds"

  @[inline] def getElem? [GetElem cont idx elem dom] (xs : cont) (i : idx) [Decidable (dom xs i)] : Option elem :=
    if h : _ then some (getElem xs i h) else none

  macro:max x:term noWs "[" i:term "]" noWs "?" : term => `(getElem? $x $i)
  macro:max x:term noWs "[" i:term "]" noWs "!" : term => `(getElem! $x $i)
  macro x:term noWs "[" i:term "]'" h:term:max : term => `(getElem' $x $i $h)
  ```
  See discussion on [Zulip](https://leanprover.zulipchat.com/#narrow/stream/270676-lean4/topic/String.2EgetOp/near/287855425).
  Examples:
  ```lean
  example (a : Array Int) (i : Nat) : Int :=
    a[i] -- Error: failed to prove index is valid ...

  example (a : Array Int) (i : Nat) (h : i < a.size) : Int :=
    a[i] -- Ok

  example (a : Array Int) (i : Nat) : Int :=
    a[i]! -- Ok

  example (a : Array Int) (i : Nat) : Option Int :=
    a[i]? -- Ok

  example (a : Array Int) (h : a.size = 2) : Int :=
    a[0]'(by rw [h]; decide) -- Ok

  example (a : Array Int) (h : a.size = 2) : Int :=
    have : 0 < a.size := by rw [h]; decide
    have : 1 < a.size := by rw [h]; decide
    a[0] + a[1] -- Ok

  example (a : Array Int) (i : USize) (h : i.toNat < a.size) : Int :=
    a[i] -- Ok
  ```
  The `get_elem_tactic` is defined as
  ```lean
  macro "get_elem_tactic" : tactic =>
    `(first
      | get_elem_tactic_trivial
      | fail "failed to prove index is valid, ..."
     )
  ```
  The `get_elem_tactic_trivial` auxiliary tactic can be extended using `macro_rules`. By default, it tries `trivial`, `simp_arith`, and a special case for `Fin`. In the future, it will also try `linarith`.
  You can extend `get_elem_tactic_trivial` using `my_tactic` as follows
  ```lean
  macro_rules
  | `(tactic| get_elem_tactic_trivial) => `(tactic| my_tactic)
  ```
  Note that `Idx`'s type in `GetElem` does not depend on `Cont`. So, you cannot write the instance `instance : GetElem (Array α) (Fin ??) α fun xs i => ...`, but the Lean library comes equipped with the following auxiliary instance:
  ```lean
  instance [GetElem cont Nat elem dom] : GetElem cont (Fin n) elem fun xs i => dom xs i where
    getElem xs i h := getElem xs i.1 h
  ```
  and helper tactic
  ```lean
  macro_rules
  | `(tactic| get_elem_tactic_trivial) => `(tactic| apply Fin.val_lt_of_le; get_elem_tactic_trivial; done)
  ```
  Example:
  ```lean
  example (a : Array Nat) (i : Fin a.size) :=
    a[i] -- Ok

  example (a : Array Nat) (h : n ≤ a.size) (i : Fin n) :=
    a[i] -- Ok
  ```

* Better support for qualified names in recursive declarations. The following is now supported:
  ```lean
  namespace Nat
    def fact : Nat → Nat
    | 0 => 1
    | n+1 => (n+1) * Nat.fact n
  end Nat
  ```

* Add support for `CommandElabM` monad at `#eval`. Example:
  ```lean
  import Lean

  open Lean Elab Command

  #eval do
    let id := mkIdent `foo
    elabCommand (← `(def $id := 10))

  #eval foo -- 10
  ```

* Try to elaborate `do` notation even if the expected type is not available. We still delay elaboration when the expected type
  is not available. This change is particularly useful when writing examples such as
  ```lean
  #eval do
    IO.println "hello"
    IO.println "world"
  ```
  That is, we don't have to use the idiom `#eval show IO _ from do ...` anymore.
  Note that auto monadic lifting is less effective when the expected type is not available.
  Monadic polymorphic functions (e.g., `ST.Ref.get`) also require the expected type.

* On Linux, panics now print a backtrace by default, which can be disabled by setting the environment variable `LEAN_BACKTRACE` to `0`.
  Other platforms are TBD.

* The `group(·)` `syntax` combinator is now introduced automatically where necessary, such as when using multiple parsers inside `(...)+`.

* Add ["Typed Macros"](https://github.com/leanprover/lean4/pull/1251): syntax trees produced and accepted by syntax antiquotations now remember their syntax kinds, preventing accidental production of ill-formed syntax trees and reducing the need for explicit `:kind` antiquotation annotations. See PR for details.

* Aliases of protected definitions are protected too. Example:
  ```lean
  protected def Nat.double (x : Nat) := 2*x

  namespace Ex
  export Nat (double) -- Add alias Ex.double for Nat.double
  end Ex

  open Ex
  #check Ex.double -- Ok
  #check double -- Error, `Ex.double` is alias for `Nat.double` which is protected
  ```

* Use `IO.getRandomBytes` to initialize random seed for `IO.rand`. See discussion at [this PR](https://github.com/leanprover/lean4-samples/pull/2).

* Improve dot notation and aliases interaction. See discussion on [Zulip](https://leanprover.zulipchat.com/#narrow/stream/270676-lean4/topic/Namespace-based.20overloading.20does.20not.20find.20exports/near/282946185) for additional details.
  Example:
  ```lean
  def Set (α : Type) := α → Prop
  def Set.union (s₁ s₂ : Set α) : Set α := fun a => s₁ a ∨ s₂ a
  def FinSet (n : Nat) := Fin n → Prop

  namespace FinSet
    export Set (union) -- FinSet.union is now an alias for `Set.union`
  end FinSet

  example (x y : FinSet 10) : FinSet 10 :=
    x.union y -- Works
  ```

* `ext` and `enter` conv tactics can now go inside let-declarations. Example:
  ```lean
  example (g : Nat → Nat) (y : Nat) (h : let x := y + 1; g (0+x) = x) : g (y + 1) = y + 1 := by
    conv at h => enter [x, 1, 1]; rw [Nat.zero_add]
    /-
      g : Nat → Nat
      y : Nat
      h : let x := y + 1;
          g x = x
      ⊢ g (y + 1) = y + 1
    -/
    exact h
  ```

* Add `zeta` conv tactic to expand let-declarations. Example:
  ```lean
  example (h : let x := y + 1; 0 + x = y) : False := by
    conv at h => zeta; rw [Nat.zero_add]
    /-
      y : Nat
      h : y + 1 = y
      ⊢ False
    -/
    simp_arith at h
  ```

* Improve namespace resolution. See issue [#1224](https://github.com/leanprover/lean4/issues/1224). Example:
  ```lean
  import Lean
  open Lean Parser Elab
  open Tactic -- now opens both `Lean.Parser.Tactic` and `Lean.Elab.Tactic`
  ```

* Rename `constant` command to `opaque`. See discussion at [Zulip](https://leanprover.zulipchat.com/#narrow/stream/270676-lean4/topic/What.20is.20.60opaque.60.3F/near/284926171).

* Extend `induction` and `cases` syntax: multiple left-hand-sides in a single alternative. This extension is very similar to the one implemented for `match` expressions. Examples:
  ```lean
  inductive Foo where
    | mk1 (x : Nat) | mk2 (x : Nat) | mk3

  def f (v : Foo) :=
    match v with
    | .mk1 x => x + 1
    | .mk2 x => 2*x + 1
    | .mk3   => 1

  theorem f_gt_zero : f v > 0 := by
    cases v with
    | mk1 x | mk2 x => simp_arith!  -- New feature used here!
    | mk3 => decide
  ```

* [`let/if` indentation in `do` blocks in now supported.](https://github.com/leanprover/lean4/issues/1120)

* Add unnamed antiquotation `$_` for use in syntax quotation patterns.

* [Add unused variables linter](https://github.com/leanprover/lean4/pull/1159). Feedback welcome!

* Lean now generates an error if the body of a declaration body contains a universe parameter that does not occur in the declaration type, nor is an explicit parameter.
  Examples:
  ```lean
  /-
  The following declaration now produces an error because `PUnit` is universe polymorphic,
  but the universe parameter does not occur in the function type `Nat → Nat`
  -/
  def f (n : Nat) : Nat :=
    let aux (_ : PUnit) : Nat := n + 1
    aux ⟨⟩

  /-
  The following declaration is accepted because the universe parameter was explicitly provided in the
  function signature.
  -/
  def g.{u} (n : Nat) : Nat :=
    let aux (_ : PUnit.{u}) : Nat := n + 1
    aux ⟨⟩
  ```

* Add `subst_vars` tactic.

* [Fix `autoParam` in structure fields lost in multiple inheritance.](https://github.com/leanprover/lean4/issues/1158).

* Add `[eliminator]` attribute. It allows users to specify default recursor/eliminators for the `induction` and `cases` tactics.
  It is an alternative for the `using` notation. Example:
  ```lean
  @[eliminator] protected def recDiag {motive : Nat → Nat → Sort u}
      (zero_zero : motive 0 0)
      (succ_zero : (x : Nat) → motive x 0 → motive (x + 1) 0)
      (zero_succ : (y : Nat) → motive 0 y → motive 0 (y + 1))
      (succ_succ : (x y : Nat) → motive x y → motive (x + 1) (y + 1))
      (x y : Nat) :  motive x y :=
    let rec go : (x y : Nat) → motive x y
      | 0,     0 => zero_zero
      | x+1, 0   => succ_zero x (go x 0)
      | 0,   y+1 => zero_succ y (go 0 y)
      | x+1, y+1 => succ_succ x y (go x y)
    go x y
  termination_by go x y => (x, y)

  def f (x y : Nat) :=
    match x, y with
    | 0,   0   => 1
    | x+1, 0   => f x 0
    | 0,   y+1 => f 0 y
    | x+1, y+1 => f x y
  termination_by f x y => (x, y)

  example (x y : Nat) : f x y > 0 := by
    induction x, y <;> simp [f, *]
  ```

* Add support for `casesOn` applications to structural and well-founded recursion modules.
  This feature is useful when writing definitions using tactics. Example:
  ```lean
  inductive Foo where
    | a | b | c
    | pair: Foo × Foo → Foo

  def Foo.deq (a b : Foo) : Decidable (a = b) := by
    cases a <;> cases b
    any_goals apply isFalse Foo.noConfusion
    any_goals apply isTrue rfl
    case pair a b =>
      let (a₁, a₂) := a
      let (b₁, b₂) := b
      exact match deq a₁ b₁, deq a₂ b₂ with
      | isTrue h₁, isTrue h₂ => isTrue (by rw [h₁,h₂])
      | isFalse h₁, _ => isFalse (fun h => by cases h; cases (h₁ rfl))
      | _, isFalse h₂ => isFalse (fun h => by cases h; cases (h₂ rfl))
  ```

* `Option` is again a monad. The auxiliary type `OptionM` has been removed. See [Zulip thread](https://leanprover.zulipchat.com/#narrow/stream/270676-lean4/topic/Do.20we.20still.20need.20OptionM.3F/near/279761084).

* Improve `split` tactic. It used to fail on `match` expressions of the form `match h : e with ...` where `e` is not a free variable.
  The failure used to occur during generalization.


* New encoding for `match`-expressions that use the `h :` notation for discriminants. The information is not lost during delaboration,
  and it is the foundation for a better `split` tactic. at delaboration time. Example:
  ```lean
  #print Nat.decEq
  /-
  protected def Nat.decEq : (n m : Nat) → Decidable (n = m) :=
  fun n m =>
    match h : Nat.beq n m with
    | true => isTrue (_ : n = m)
    | false => isFalse (_ : ¬n = m)
  -/
  ```

* `exists` tactic is now takes a comma separated list of terms.

* Add `dsimp` and `dsimp!` tactics. They guarantee the result term is definitionally equal, and only apply
  `rfl`-theorems.

* Fix binder information for `match` patterns that use definitions tagged with `[matchPattern]` (e.g., `Nat.add`).
  We now have proper binder information for the variable `y` in the following example.
  ```lean
  def f (x : Nat) : Nat :=
    match x with
    | 0 => 1
    | y + 1 => y
  ```

* (Fix) the default value for structure fields may now depend on the structure parameters. Example:
  ```lean
  structure Something (i: Nat) where
  n1: Nat := 1
  n2: Nat := 1 + i

  def s : Something 10 := {}
  example : s.n2 = 11 := rfl
  ```

* Apply `rfl` theorems at the `dsimp` auxiliary method used by `simp`. `dsimp` can be used anywhere in an expression
  because it preserves definitional equality.

* Refine auto bound implicit feature. It does not consider anymore unbound variables that have the same
  name of a declaration being defined. Example:
  ```lean
  def f : f → Bool := -- Error at second `f`
    fun _ => true

  inductive Foo : List Foo → Type -- Error at second `Foo`
    | x : Foo []
  ```
  Before this refinement, the declarations above would be accepted and the
  second `f` and `Foo` would be treated as auto implicit variables. That is,
  `f : {f : Sort u} → f → Bool`, and
  `Foo : {Foo : Type u} → List Foo → Type`.


* Fix syntax highlighting for recursive declarations. Example
  ```lean
  inductive List (α : Type u) where
    | nil : List α  -- `List` is not highlighted as a variable anymore
    | cons (head : α) (tail : List α) : List α

  def List.map (f : α → β) : List α → List β
    | []    => []
    | a::as => f a :: map f as -- `map` is not highlighted as a variable anymore
  ```
* Add `autoUnfold` option to `Lean.Meta.Simp.Config`, and the following macros
  - `simp!` for `simp (config := { autoUnfold := true })`
  - `simp_arith!` for `simp (config := { autoUnfold := true, arith := true })`
  - `simp_all!` for `simp_all (config := { autoUnfold := true })`
  - `simp_all_arith!` for `simp_all (config := { autoUnfold := true, arith := true })`

  When the `autoUnfold` is set to true, `simp` tries to unfold the following kinds of definition
  - Recursive definitions defined by structural recursion.
  - Non-recursive definitions where the body is a `match`-expression. This
    kind of definition is only unfolded if the `match` can be reduced.
  Example:
  ```lean
  def append (as bs : List α) : List α :=
    match as with
    | [] => bs
    | a :: as => a :: append as bs

  theorem append_nil (as : List α) : append as [] = as := by
    induction as <;> simp_all!

  theorem append_assoc (as bs cs : List α) : append (append as bs) cs = append as (append bs cs) := by
    induction as <;> simp_all!
  ```

* Add `save` tactic for creating checkpoints more conveniently. Example:
  ```lean
  example : <some-proposition> := by
    tac_1
    tac_2
    save
    tac_3
    ...
  ```
  is equivalent to
  ```lean
  example : <some-proposition> := by
    checkpoint
      tac_1
      tac_2
    tac_3
    ...
  ```

* Remove support for `{}` annotation from inductive datatype constructors. This annotation was barely used, and we can control the binder information for parameter bindings using the new inductive family indices to parameter promotion. Example: the following declaration using `{}`
  ```lean
  inductive LE' (n : Nat) : Nat → Prop where
    | refl {} : LE' n n -- Want `n` to be explicit
    | succ  : LE' n m → LE' n (m+1)
  ```
  can now be written as
  ```lean
  inductive LE' : Nat → Nat → Prop where
    | refl (n : Nat) : LE' n n
    | succ : LE' n m → LE' n (m+1)
  ```
  In both cases, the inductive family has one parameter and one index.
  Recall that the actual number of parameters can be retrieved using the command `#print`.

* Remove support for `{}` annotation in the `structure` command.

* Several improvements to LSP server. Examples: "jump to definition" in mutually recursive sections, fixed incorrect hover information in "match"-expression patterns, "jump to definition" for pattern variables, fixed auto-completion in function headers, etc.

* In `macro ... xs:p* ...` and similar macro bindings of combinators, `xs` now has the correct type `Array Syntax`

* Identifiers in syntax patterns now ignore macro scopes during matching.

* Improve binder names for constructor auto implicit parameters. Example, given the inductive datatype
  ```lean
  inductive Member : α → List α → Type u
    | head : Member a (a::as)
    | tail : Member a bs → Member a (b::bs)
  ```
  before:
  ```lean
  #check @Member.head
  -- @Member.head : {x : Type u_1} → {a : x} → {as : List x} → Member a (a :: as)
  ```
  now:
  ```lean
  #check @Member.head
  -- @Member.head : {α : Type u_1} → {a : α} → {as : List α} → Member a (a :: as)
  ```

* Improve error message when constructor parameter universe level is too big.

* Add support for `for h : i in [start:stop] do .. ` where `h : i ∈ [start:stop]`. This feature is useful for proving
  termination of functions such as:
  ```lean
  inductive Expr where
    | app (f : String) (args : Array Expr)

  def Expr.size (e : Expr) : Nat := Id.run do
    match e with
    | app f args =>
      let mut sz := 1
      for h : i in [: args.size] do
        -- h.upper : i < args.size
        sz := sz + size (args.get ⟨i, h.upper⟩)
      return sz
  ```

* Add tactic `case'`. It is similar to `case`, but does not admit the goal on failure.
  For example, the new tactic is useful when writing tactic scripts where we need to use `case'`
  at `first | ... | ...`, and we want to take the next alternative when `case'` fails.

* Add tactic macro
  ```lean
  macro "stop" s:tacticSeq : tactic => `(repeat sorry)
  ```
  See discussion on [Zulip](https://leanprover.zulipchat.com/#narrow/stream/270676-lean4/topic/Partial.20evaluation.20of.20a.20file).

* When displaying goals, we do not display inaccessible proposition names
if they do not have forward dependencies. We still display their types.
For example, the goal
  ```lean
  case node.inl.node
  β : Type u_1
  b : BinTree β
  k : Nat
  v : β
  left : Tree β
  key : Nat
  value : β
  right : Tree β
  ihl : BST left → Tree.find? (Tree.insert left k v) k = some v
  ihr : BST right → Tree.find? (Tree.insert right k v) k = some v
  h✝ : k < key
  a✝³ : BST left
  a✝² : ForallTree (fun k v => k < key) left
  a✝¹ : BST right
  a✝ : ForallTree (fun k v => key < k) right
  ⊢ BST left
  ```
  is now displayed as
  ```lean
  case node.inl.node
  β : Type u_1
  b : BinTree β
  k : Nat
  v : β
  left : Tree β
  key : Nat
  value : β
  right : Tree β
  ihl : BST left → Tree.find? (Tree.insert left k v) k = some v
  ihr : BST right → Tree.find? (Tree.insert right k v) k = some v
   : k < key
   : BST left
   : ForallTree (fun k v => k < key) left
   : BST right
   : ForallTree (fun k v => key < k) right
  ⊢ BST left
  ```

* The hypothesis name is now optional in the `by_cases` tactic.

* [Fix inconsistency between `syntax` and kind names](https://github.com/leanprover/lean4/issues/1090).
  The node kinds `numLit`, `charLit`, `nameLit`, `strLit`, and `scientificLit` are now called
  `num`, `char`, `name`, `str`, and `scientific` respectively. Example: we now write
  ```lean
  macro_rules | `($n:num) => `("hello")
  ```
  instead of
  ```lean
  macro_rules | `($n:numLit) => `("hello")
  ```

* (Experimental) New `checkpoint <tactic-seq>` tactic for big interactive proofs.

* Rename tactic `nativeDecide` => `native_decide`.

* Antiquotations are now accepted in any syntax. The `incQuotDepth` `syntax` parser is therefore obsolete and has been removed.

* Renamed tactic `nativeDecide` => `native_decide`.

* "Cleanup" local context before elaborating a `match` alternative right-hand-side. Examples:
  ```lean
  example (x : Nat) : Nat :=
    match g x with
    | (a, b) => _ -- Local context does not contain the auxiliary `_discr := g x` anymore

  example (x : Nat × Nat) (h : x.1 > 0) : f x > 0 := by
    match x with
    | (a, b) => _ -- Local context does not contain the `h✝ : x.fst > 0` anymore
  ```

* Improve `let`-pattern (and `have`-pattern) macro expansion. In the following example,
  ```lean
  example (x : Nat × Nat) : f x > 0 := by
    let (a, b) := x
    done
  ```
  The resulting goal is now `... |- f (a, b) > 0` instead of `... |- f x > 0`.

* Add cross-compiled [aarch64 Linux](https://github.com/leanprover/lean4/pull/1066) and [aarch64 macOS](https://github.com/leanprover/lean4/pull/1076) releases.

* [Add tutorial-like examples to our documentation](https://github.com/leanprover/lean4/tree/master/doc/examples), rendered using LeanInk+Alectryon.

v4.0.0-m4 (23 March 2022)
---------

* `simp` now takes user-defined simp-attributes. You can define a new `simp` attribute by creating a file (e.g., `MySimp.lean`) containing
  ```lean
  import Lean
  open Lean.Meta

  initialize my_ext : SimpExtension ← registerSimpAttr `my_simp "my own simp attribute"
  ```
  If you don't need to access `my_ext`, you can also use the macro
  ```lean
  import Lean

  register_simp_attr my_simp "my own simp attribute"
  ```
  Recall that the new `simp` attribute is not active in the Lean file where it was defined.
  Here is a small example using the new feature.
  ```lean
  import MySimp

  def f (x : Nat) := x + 2
  def g (x : Nat) := x + 1

  @[my_simp] theorem f_eq : f x = x + 2 := rfl
  @[my_simp] theorem g_eq : g x = x + 1 := rfl

  example : f x + g x = 2*x + 3 := by
    simp_arith [my_simp]
  ```

* Extend `match` syntax: multiple left-hand-sides in a single alternative. Example:
  ```lean
  def fib : Nat → Nat
  | 0 | 1 => 1
  | n+2 => fib n + fib (n+1)
  ```
  This feature was discussed at [issue 371](https://github.com/leanprover/lean4/issues/371). It was implemented as a macro expansion. Thus, the following is accepted.
  ```lean
  inductive StrOrNum where
    | S (s : String)
    | I (i : Int)

  def StrOrNum.asString (x : StrOrNum) :=
    match x with
    | I a | S a => toString a
  ```


* Improve `#eval` command. Now, when it fails to synthesize a `Lean.MetaEval` instance for the result type, it reduces the type and tries again. The following example now works without additional annotations
  ```lean
  def Foo := List Nat

  def test (x : Nat) : Foo :=
    [x, x+1, x+2]

  #eval test 4
  ```

* `rw` tactic can now apply auto-generated equation theorems for a given definition. Example:
  ```lean
  example (a : Nat) (h : n = 1) : [a].length = n := by
    rw [List.length]
    trace_state -- .. |- [].length + 1 = n
    rw [List.length]
    trace_state -- .. |- 0 + 1 = n
    rw [h]
  ```

* [Fuzzy matching for auto completion](https://github.com/leanprover/lean4/pull/1023)

* Extend dot-notation `x.field` for arrow types. If type of `x` is an arrow, we look up for `Function.field`.
For example, given `f : Nat → Nat` and `g : Nat → Nat`, `f.comp g` is now notation for `Function.comp f g`.

* The new `.<identifier>` notation is now also accepted where a function type is expected.
  ```lean
  example (xs : List Nat) : List Nat := .map .succ xs
  example (xs : List α) : Std.RBTree α ord := xs.foldl .insert ∅
  ```

* [Add code folding support to the language server](https://github.com/leanprover/lean4/pull/1014).

* Support notation `let <pattern> := <expr> | <else-case>` in `do` blocks.

* Remove support for "auto" `pure`. In the [Zulip thread](https://leanprover.zulipchat.com/#narrow/stream/270676-lean4/topic/for.2C.20unexpected.20need.20for.20type.20ascription/near/269083574), the consensus seemed to be that "auto" `pure` is more confusing than it's worth.

* Remove restriction in `congr` theorems that all function arguments on the left-hand-side must be free variables. For example, the following theorem is now a valid `congr` theorem.
  ```lean
  @[congr]
  theorem dep_congr [DecidableEq ι] {p : ι → Set α} [∀ i, Inhabited (p i)] :
                    ∀ {i j} (h : i = j) (x : p i) (y : α) (hx : x = y), Pi.single (f := (p ·)) i x = Pi.single (f := (p ·)) j ⟨y, hx ▸ h ▸ x.2⟩ :=
  ```

* [Partially applied congruence theorems.](https://github.com/leanprover/lean4/issues/988)

* Improve elaboration postponement heuristic when expected type is a metavariable. Lean now reduces the expected type before performing the test.

* [Remove deprecated leanpkg](https://github.com/leanprover/lean4/pull/985) in favor of [Lake](https://github.com/leanprover/lake) now bundled with Lean.

* Various improvements to go-to-definition & find-all-references accuracy.

* Auto generated congruence lemmas with support for casts on proofs and `Decidable` instances (see [wishlist](https://github.com/leanprover/lean4/issues/988)).

* Rename option `autoBoundImplicitLocal` => `autoImplicit`.

* [Relax auto-implicit restrictions](https://github.com/leanprover/lean4/pull/1011). The command `set_option relaxedAutoImplicit false` disables the relaxations.

* `contradiction` tactic now closes the goal if there is a `False.elim` application in the target.

* Renamed tatic `byCases` => `by_cases` (motivation: enforcing naming convention).

* Local instances occurring in patterns are now considered by the type class resolution procedure. Example:
  ```lean
  def concat : List ((α : Type) × ToString α × α) → String
    | [] => ""
    | ⟨_, _, a⟩ :: as => toString a ++ concat as
  ```

* Notation for providing the motive for `match` expressions has changed.
  before:
  ```lean
  match x, rfl : (y : Nat) → x = y → Nat with
  | 0,   h => ...
  | x+1, h => ...
  ```
  now:
  ```lean
  match (motive := (y : Nat) → x = y → Nat) x, rfl with
  | 0,   h => ...
  | x+1, h => ...
  ```
  With this change, the notation for giving names to equality proofs in `match`-expressions is not whitespace sensitive anymore. That is,
  we can now write
  ```lean
  match h : sort.swap a b with
  | (r₁, r₂) => ... -- `h : sort.swap a b = (r₁, r₂)`
  ```

* `(generalizing := true)` is the default behavior for `match` expressions even if the expected type is not a proposition. In the following example, we used to have to include `(generalizing := true)` manually.
  ```lean
  inductive Fam : Type → Type 1 where
    | any : Fam α
    | nat : Nat → Fam Nat

  example (a : α) (x : Fam α) : α :=
    match x with
    | Fam.any   => a
    | Fam.nat n => n
  ```

* We now use `PSum` (instead of `Sum`) when compiling mutually recursive definitions using well-founded recursion.

* Better support for parametric well-founded relations. See [issue #1017](https://github.com/leanprover/lean4/issues/1017). This change affects the low-level `termination_by'` hint because the fixed prefix of the function parameters in not "packed" anymore when constructing the well-founded relation type. For example, in the following definition, `as` is part of the fixed prefix, and is not packed anymore. In previous versions, the `termination_by'` term would be written as `measure fun ⟨as, i, _⟩ => as.size - i`
  ```lean
  def sum (as : Array Nat) (i : Nat) (s : Nat) : Nat :=
    if h : i < as.size then
      sum as (i+1) (s + as.get ⟨i, h⟩)
    else
      s
  termination_by' measure fun ⟨i, _⟩ => as.size - i
  ```

* Add `while <cond> do <do-block>`, `repeat <do-block>`, and `repeat <do-block> until <cond>` macros for `do`-block. These macros are based on `partial` definitions, and consequently are useful only for writing programs we don't want to prove anything about.

* Add `arith` option to `Simp.Config`, the macro `simp_arith` expands to `simp (config := { arith := true })`. Only `Nat` and linear arithmetic is currently supported. Example:
  ```lean
  example : 0 < 1 + x ∧ x + y + 2 ≥ y + 1 := by
    simp_arith
  ```

* Add `fail <string>?` tactic that always fail.

* Add support for acyclicity at dependent elimination. See [issue #1022](https://github.com/leanprover/lean4/issues/1022).

* Add `trace <string>` tactic for debugging purposes.

* Add nontrivial `SizeOf` instance for types `Unit → α`, and add support for them in the auto-generated `SizeOf` instances for user-defined inductive types. For example, given the inductive datatype
  ```lean
  inductive LazyList (α : Type u) where
    | nil                               : LazyList α
    | cons (hd : α) (tl : LazyList α)   : LazyList α
    | delayed (t : Thunk (LazyList α))  : LazyList α
  ```
  we now have `sizeOf (LazyList.delayed t) = 1 + sizeOf t` instead of `sizeOf (LazyList.delayed t) = 2`.

* Add support for guessing (very) simple well-founded relations when proving termination. For example, the following function does not require a `termination_by` annotation anymore.
  ```lean
  def Array.insertAtAux (i : Nat) (as : Array α) (j : Nat) : Array α :=
    if h : i < j then
      let as := as.swap! (j-1) j;
      insertAtAux i as (j-1)
    else
      as
  ```

* Add support for `for h : x in xs do ...` notation where `h : x ∈ xs`. This is mainly useful for showing termination.

* Auto implicit behavior changed for inductive families. An auto implicit argument occurring in inductive family index is also treated as an index (IF it is not fixed, see next item). For example
  ```lean
  inductive HasType : Index n → Vector Ty n → Ty → Type where
  ```
  is now interpreted as
  ```lean
  inductive HasType : {n : Nat} → Index n → Vector Ty n → Ty → Type where
  ```

* To make the previous feature more convenient to use, we promote a fixed prefix of inductive family indices to parameters. For example, the following declaration is now accepted by Lean
  ```lean
  inductive Lst : Type u → Type u
    | nil  : Lst α
    | cons : α → Lst α → Lst α
  ```
  and `α` in `Lst α` is a parameter. The actual number of parameters can be inspected using the command `#print Lst`. This feature also makes sure we still accept the declaration
  ```lean
  inductive Sublist : List α → List α → Prop
    | slnil : Sublist [] []
    | cons l₁ l₂ a : Sublist l₁ l₂ → Sublist l₁ (a :: l₂)
    | cons2 l₁ l₂ a : Sublist l₁ l₂ → Sublist (a :: l₁) (a :: l₂)
  ```

* Added auto implicit "chaining". Unassigned metavariables occurring in the auto implicit types now become new auto implicit locals. Consider the following example:
  ```lean
  inductive HasType : Fin n → Vector Ty n → Ty → Type where
    | stop : HasType 0 (ty :: ctx) ty
    | pop  : HasType k ctx ty → HasType k.succ (u :: ctx) ty
  ```
  `ctx` is an auto implicit local in the two constructors, and it has type `ctx : Vector Ty ?m`. Without auto implicit "chaining", the metavariable `?m` will remain unassigned. The new feature creates yet another implicit local `n : Nat` and assigns `n` to `?m`. So, the declaration above is shorthand for
  ```lean
  inductive HasType : {n : Nat} → Fin n → Vector Ty n → Ty → Type where
    | stop : {ty : Ty} → {n : Nat} → {ctx : Vector Ty n} → HasType 0 (ty :: ctx) ty
    | pop  : {n : Nat} → {k : Fin n} → {ctx : Vector Ty n} → {ty : Ty} → HasType k ctx ty → HasType k.succ (u :: ctx) ty
  ```

* Eliminate auxiliary type annotations (e.g, `autoParam` and `optParam`) from recursor minor premises and projection declarations. Consider the following example
  ```lean
  structure A :=
    x : Nat
    h : x = 1 := by trivial

  example (a : A) : a.x = 1 := by
    have aux := a.h
    -- `aux` has now type `a.x = 1` instead of `autoParam (a.x = 1) auto✝`
    exact aux

  example (a : A) : a.x = 1 := by
    cases a with
    | mk x h =>
      -- `h` has now type `x = 1` instead of `autoParam (x = 1) auto✝`
      assumption
  ```

* We now accept overloaded notation in patterns, but we require the set of pattern variables in each alternative to be the same. Example:
  ```lean
  inductive Vector (α : Type u) : Nat → Type u
    | nil : Vector α 0
    | cons : α → Vector α n → Vector α (n+1)

  infix:67 " :: " => Vector.cons -- Overloading the `::` notation

  def head1 (x : List α) (h : x ≠ []) : α :=
    match x with
    | a :: as => a -- `::` is `List.cons` here

  def head2 (x : Vector α (n+1)) : α :=
    match x with
    | a :: as => a -- `::` is `Vector.cons` here
  ```

* New notation `.<identifier>` based on Swift. The namespace is inferred from the expected type. See [issue #944](https://github.com/leanprover/lean4/issues/944). Examples:
  ```lean
  def f (x : Nat) : Except String Nat :=
    if x > 0 then
      .ok x
    else
      .error "x is zero"

  namespace Lean.Elab
  open Lsp

  def identOf : Info → Option (RefIdent × Bool)
    | .ofTermInfo ti => match ti.expr with
      | .const n .. => some (.const n, ti.isBinder)
      | .fvar id .. => some (.fvar id, ti.isBinder)
      | _ => none
    | .ofFieldInfo fi => some (.const fi.projName, false)
    | _ => none

  def isImplicit (bi : BinderInfo) : Bool :=
    bi matches .implicit

  end Lean.Elab
  ```<|MERGE_RESOLUTION|>--- conflicted
+++ resolved
@@ -8,7 +8,6 @@
 Please check the [releases](https://github.com/leanprover/lean4/releases) page for the current status
 of each version.
 
-<<<<<<< HEAD
 v4.3.0
 ---------
 
@@ -31,7 +30,6 @@
 
 **Lake:**
 
-=======
 v4.4.0 (development in progress)
 ---------
 
@@ -63,18 +61,14 @@
 
 **Lake:**
 
->>>>>>> b770060b
 * [Sensible defaults for `lake new MyProject math`](https://github.com/leanprover/lean4/pull/2770)
 * Changed `postUpdate?` configuration option to a `post_update` declaration. See the `post_update` syntax docstring for more information on the new syntax.
 * [A manifest is automatically created on workspace load if one does not exists.](https://github.com/leanprover/lean4/pull/2680).
 * The `:=` syntax for configuration declarations (i.e., `package`, `lean_lib`, and `lean_exe`) has been deprecated. For example, `package foo := {...}` is deprecated.
 * [support for overriding package URLs via `LAKE_PKG_URL_MAP`](https://github.com/leanprover/lean4/pull/2709)
-<<<<<<< HEAD
-=======
 
 * `simp [f]` does not unfold partial applications of `f` anymore. See issue [#2042](https://github.com/leanprover/lean4/issues/2042).
   To fix proofs affected by this change, use `unfold f` or `simp (config := { unfoldPartialApp := true }) [f]`.
->>>>>>> b770060b
 
 v4.2.0
 ---------
