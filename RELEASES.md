# Lean 4 releases

We intend to provide regular "minor version" releases of the Lean language at approximately monthly intervals.
There is not yet a strong guarantee of backwards compatibility between versions,
only an expectation that breaking changes will be documented in this file.

This file contains work-in-progress notes for the upcoming release, as well as previous stable releases.
Please check the [releases](https://github.com/leanprover/lean4/releases) page for the current status of each version.

v4.3.0
---------

<<<<<<< HEAD
* [Cancel outstanding tasks on document edit in the language server](https://github.com/leanprover/lean4/pull/2648).
=======
* Many bug fixes:
  * [Reduction of `Decidable` instances very slow when using `cases` tactic](https://github.com/leanprover/lean4/issues/2552)
  * [`simp` not rewriting in binder](https://github.com/leanprover/lean4/issues/1926)
  * [`simp` unfolding `let` even with `zeta := false` option](https://github.com/leanprover/lean4/issues/2669)
  * [`simp` (with beta/zeta disabled) and discrimination trees](https://github.com/leanprover/lean4/issues/2281)
  * [unknown free variable introduced by `rw ... at h`](https://github.com/leanprover/lean4/issues/2711)
  * [`dsimp` doesn't use `rfl` theorems which consist of an unapplied constant](https://github.com/leanprover/lean4/issues/2685)
  * [`dsimp` does not close reflexive equality goals if they are wrapped in metadata](https://github.com/leanprover/lean4/issues/2514)
  * [`rw [h]` uses `h` from the environment in preference to `h` from the local context](https://github.com/leanprover/lean4/issues/2729)
  * [missing `withAssignableSyntheticOpaque` for `assumption` tactic](https://github.com/leanprover/lean4/issues/2361)
  * [ignoring default value for field warning](https://github.com/leanprover/lean4/issues/2178)
* [Cancel outstanding tasks on document edit in the language server](https://github.com/leanprover/lean4/pull/2648).
* [Remove unnecessary `%` operations in `Fin.mod` and `Fin.div`](https://github.com/leanprover/lean4/pull/2688)
* [Avoid `DecidableEq` in `Array.mem`](https://github.com/leanprover/lean4/pull/2774)
* [Ensure `USize.size` unifies with `?m + 1`](https://github.com/leanprover/lean4/issues/1926)
* [Improve compatibility with emacs eglot client](https://github.com/leanprover/lean4/pull/2721)

**Lake:**

* [Sensible defaults for `lake new MyProject math`](https://github.com/leanprover/lean4/pull/2770)
* Changed `postUpdate?` configuration option to a `post_update` declaration. See the `post_update` syntax docstring for more information on the new syntax.
* [A manifest is automatically created on workspace load if one does not exists.](https://github.com/leanprover/lean4/pull/2680).
* The `:=` syntax for configuration declarations (i.e., `package`, `lean_lib`, and `lean_exe`) has been deprecated. For example, `package foo := {...}` is deprecated.
* [support for overriding package URLs via `LAKE_PKG_URL_MAP`](https://github.com/leanprover/lean4/pull/2709)
>>>>>>> baa4b68a

v4.2.0
---------

* [isDefEq cache for terms not containing metavariables.](https://github.com/leanprover/lean4/pull/2644).
* Make [`Environment.mk`](https://github.com/leanprover/lean4/pull/2604) and [`Environment.add`](https://github.com/leanprover/lean4/pull/2642) private, and add [`replay`](https://github.com/leanprover/lean4/pull/2617) as a safer alternative.
* `IO.Process.output` no longer inherits the standard input of the caller.
* [Do not inhibit caching](https://github.com/leanprover/lean4/pull/2612) of default-level `match` reduction.
* [List the valid case tags](https://github.com/leanprover/lean4/pull/2629) when the user writes an invalid one.
* The derive handler for `DecidableEq` [now handles](https://github.com/leanprover/lean4/pull/2591) mutual inductive types.
* [Show path of failed import in Lake](https://github.com/leanprover/lean4/pull/2616).
* [Fix linker warnings on macOS](https://github.com/leanprover/lean4/pull/2598).
* **Lake:** Add `postUpdate?` package configuration option. Used by a package to specify some code which should be run after a successful `lake update` of the package or one of its downstream dependencies. ([lake#185](https://github.com/leanprover/lake/issues/185))
* Improvements to Lake startup time ([#2572](https://github.com/leanprover/lean4/pull/2572), [#2573](https://github.com/leanprover/lean4/pull/2573))
* `refine e` now replaces the main goal with metavariables which were created during elaboration of `e` and no longer captures pre-existing metavariables that occur in `e` ([#2502](https://github.com/leanprover/lean4/pull/2502)).
  * This is accomplished via changes to `withCollectingNewGoalsFrom`, which also affects `elabTermWithHoles`, `refine'`, `calc` (tactic), and `specialize`. Likewise, all of these now only include newly-created metavariables in their output.
  * Previously, both newly-created and pre-existing metavariables occurring in `e` were returned inconsistently in different edge cases, causing duplicated goals in the infoview (issue [#2495](https://github.com/leanprover/lean4/issues/2495)), erroneously closed goals (issue [#2434](https://github.com/leanprover/lean4/issues/2434)), and unintuitive behavior due to `refine e` capturing previously-created goals appearing unexpectedly in `e` (no issue; see PR).

v4.1.0
---------

* The error positioning on missing tokens has been [improved](https://github.com/leanprover/lean4/pull/2393). In particular, this should make it easier to spot errors in incomplete tactic proofs.

* After elaborating a configuration file, Lake will now cache the configuration to a `lakefile.olean`. Subsequent runs of Lake will import this OLean instead of elaborating the configuration file. This provides a significant performance improvement (benchmarks indicate that using the OLean cuts Lake's startup time in half), but there are some important details to keep in mind:
  + Lake will regenerate this OLean after each modification to the `lakefile.lean` or `lean-toolchain`. You can also force a reconfigure by passing the new `--reconfigure` / `-R` option to `lake`.
  + Lake configuration options (i.e., `-K`) will be fixed at the moment of elaboration. Setting these options when `lake` is using the cached configuration will have no effect. To change options, run `lake` with `-R` / `--reconfigure`.
  + **The `lakefile.olean` is a local configuration and should not be committed to Git. Therefore, existing Lake packages need to add it to their `.gitignore`.**

* The signature of `Lake.buildO` has changed, `args` has been split into `weakArgs` and `traceArgs`. `traceArgs` are included in the input trace and `weakArgs` are not. See Lake's [FFI example](src/lake/examples/ffi/lib/lakefile.lean) for a demonstration of how to adapt to this change.

* The signatures of `Lean.importModules`, `Lean.Elab.headerToImports`, and `Lean.Elab.parseImports`
  have [changed](https://github.com/leanprover/lean4/pull/2480) from taking `List Import` to `Array Import`.

* There is now [an `occs` field](https://github.com/leanprover/lean4/pull/2470)
  in the configuration object for the `rewrite` tactic,
  allowing control of which occurrences of a pattern should be rewritten.
  This was previously a separate argument for `Lean.MVarId.rewrite`,
  and this has been removed in favour of an additional field of `Rewrite.Config`.
  It was not previously accessible from user tactics.

v4.0.0
---------

* [`Lean.Meta.getConst?` has been renamed](https://github.com/leanprover/lean4/pull/2454).
  We have renamed `getConst?` to `getUnfoldableConst?` (and `getConstNoEx?` to `getUnfoldableConstNoEx?`).
  These were not intended to be part of the public API, but downstream projects had been using them
  (sometimes expecting different behaviour) incorrectly instead of `Lean.getConstInfo`.

* [`dsimp` / `simp` / `simp_all` now fail by default if they make no progress](https://github.com/leanprover/lean4/pull/2336).

  This can be overridden with the `(config := { failIfUnchanged := false })` option.
  This change was made to ease manual use of `simp` (with complicated goals it can be hard to tell if it was effective)
  and to allow easier flow control in tactics internally using `simp`.
  See the [summary discussion](https://leanprover.zulipchat.com/#narrow/stream/270676-lean4/topic/simp.20fails.20if.20no.20progress/near/380153295)
  on zulip for more details.

* [`simp_all` now preserves order of hypotheses](https://github.com/leanprover/lean4/pull/2334).

  In order to support the `failIfUnchanged` configuration option for `dsimp` / `simp` / `simp_all`
  the way `simp_all` replaces hypotheses has changed.
  In particular it is now more likely to preserve the order of hypotheses.
  See [`simp_all` reorders hypotheses unnecessarily](https://github.com/leanprover/lean4/pull/2334).
  (Previously all non-dependent propositional hypotheses were reverted and reintroduced.
  Now only such hypotheses which were changed, or which come after a changed hypothesis,
  are reverted and reintroduced.
  This has the effect of preserving the ordering amongst the non-dependent propositional hypotheses,
  but now any dependent or non-propositional hypotheses retain their position amongst the unchanged
  non-dependent propositional hypotheses.)
  This may affect proofs that use `rename_i`, `case ... =>`, or `next ... =>`.

* [New `have this` implementation](https://github.com/leanprover/lean4/pull/2247).

  `this` is now a regular identifier again that is implicitly introduced by anonymous `have :=` for the remainder of the tactic block. It used to be a keyword that was visible in all scopes and led to unexpected behavior when explicitly used as a binder name.

* [Show typeclass and tactic names in profile output](https://github.com/leanprover/lean4/pull/2170).

* [Make `calc` require the sequence of relation/proof-s to have the same indentation](https://github.com/leanprover/lean4/pull/1844),
  and [add `calc` alternative syntax allowing underscores `_` in the first relation](https://github.com/leanprover/lean4/pull/1844).

  The flexible indentation in `calc` was often used to align the relation symbols:
  ```lean
  example (x y : Nat) : (x + y) * (x + y) = x * x + y * x + x * y + y * y :=
    calc
        (x + y) * (x + y) = (x + y) * x + (x + y) * y       := by rw [Nat.mul_add]
                        -- improper indentation
                        _ = x * x + y * x + (x + y) * y     := by rw [Nat.add_mul]
                        _ = x * x + y * x + (x * y + y * y) := by rw [Nat.add_mul]
                        _ = x * x + y * x + x * y + y * y   := by rw [←Nat.add_assoc]
  ```

  This is no longer legal.  The new syntax puts the first term right after the `calc` and each step has the same indentation:
  ```lean
  example (x y : Nat) : (x + y) * (x + y) = x * x + y * x + x * y + y * y :=
    calc (x + y) * (x + y)
      _ = (x + y) * x + (x + y) * y       := by rw [Nat.mul_add]
      _ = x * x + y * x + (x + y) * y     := by rw [Nat.add_mul]
      _ = x * x + y * x + (x * y + y * y) := by rw [Nat.add_mul]
      _ = x * x + y * x + x * y + y * y   := by rw [←Nat.add_assoc]
  ```


* Update Lake to latest prerelease.

* [Make go-to-definition on a typeclass projection application go to the instance(s)](https://github.com/leanprover/lean4/pull/1767).

* [Include timings in trace messages when `profiler` is true](https://github.com/leanprover/lean4/pull/1995).

* [Pretty-print signatures in hover and `#check <ident>`](https://github.com/leanprover/lean4/pull/1943).

* [Introduce parser memoization to avoid exponential behavior](https://github.com/leanprover/lean4/pull/1799).

* [feat: allow `doSeq` in `let x <- e | seq`](https://github.com/leanprover/lean4/pull/1809).

* [Add hover/go-to-def/refs for options](https://github.com/leanprover/lean4/pull/1783).

* [Add empty type ascription syntax `(e :)`](https://github.com/leanprover/lean4/pull/1797).

* [Make tokens in `<|>` relevant to syntax match](https://github.com/leanprover/lean4/pull/1744).

* [Add `linter.deprecated` option to silence deprecation warnings](https://github.com/leanprover/lean4/pull/1768).

* [Improve fuzzy-matching heuristics](https://github.com/leanprover/lean4/pull/1710).

* [Implementation-detail hypotheses](https://github.com/leanprover/lean4/pull/1692).

* [Hover information for `cases`/`induction` case names](https://github.com/leanprover/lean4/pull/1660).

* [Prefer longer parse even if unsuccessful](https://github.com/leanprover/lean4/pull/1658).

* [Show declaration module in hover](https://github.com/leanprover/lean4/pull/1638).

* [New `conv` mode structuring tactics](https://github.com/leanprover/lean4/pull/1636).

* `simp` can track information and can print an equivalent `simp only`. [PR #1626](https://github.com/leanprover/lean4/pull/1626).

* Enforce uniform indentation in tactic blocks / do blocks. See issue [#1606](https://github.com/leanprover/lean4/issues/1606).

* Moved `AssocList`, `HashMap`, `HashSet`, `RBMap`, `RBSet`, `PersistentArray`, `PersistentHashMap`, `PersistentHashSet` to the Lean package. The [standard library](https://github.com/leanprover/std4) contains versions that will evolve independently to simplify bootstrapping process.

* Standard library moved to the [std4 GitHub repository](https://github.com/leanprover/std4).

* `InteractiveGoals` now has information that a client infoview can use to show what parts of the goal have changed after applying a tactic. [PR #1610](https://github.com/leanprover/lean4/pull/1610).

* Add `[inheritDoc]` attribute. [PR #1480](https://github.com/leanprover/lean4/pull/1480).

* Expose that `panic = default`. [PR #1614](https://github.com/leanprover/lean4/pull/1614).

* New [code generator](https://github.com/leanprover/lean4/tree/master/src/Lean/Compiler/LCNF) project has started.

* Remove description argument from `register_simp_attr`. [PR #1566](https://github.com/leanprover/lean4/pull/1566).

* [Additional concurrency primitives](https://github.com/leanprover/lean4/pull/1555).

* [Collapsible traces with messages](https://github.com/leanprover/lean4/pull/1448).

* [Hygienic resolution of namespaces](https://github.com/leanprover/lean4/pull/1442).

* [New `Float` functions](https://github.com/leanprover/lean4/pull/1460).

* Many new doc strings have been added to declarations at `Init`.

v4.0.0-m5 (07 August 2022)
---------

* Update Lake to v4.0.0. See the [v4.0.0 release notes](https://github.com/leanprover/lake/releases/tag/v4.0.0) for detailed changes.

* Mutual declarations in different namespaces are now supported. Example:
  ```lean
  mutual
    def Foo.boo (x : Nat) :=
      match x with
      | 0 => 1
      | x + 1 => 2*Boo.bla x

    def Boo.bla (x : Nat) :=
      match x with
      | 0 => 2
      | x+1 => 3*Foo.boo x
  end
  ```
  A `namespace` is automatically created for the common prefix. Example:
  ```lean
  mutual
    def Tst.Foo.boo (x : Nat) := ...
    def Tst.Boo.bla (x : Nat) := ...
  end
  ```
  expands to
  ```lean
  namespace Tst
  mutual
    def Foo.boo (x : Nat) := ...
    def Boo.bla (x : Nat) := ...
  end
  end Tst
  ```

* Allow users to install their own `deriving` handlers for existing type classes.
  See example at [Simple.lean](https://github.com/leanprover/lean4/blob/master/tests/pkg/deriving/UserDeriving/Simple.lean).

* Add tactic `congr (num)?`. See doc string for additional details.

* [Missing doc linter](https://github.com/leanprover/lean4/pull/1390)

* `match`-syntax notation now checks for unused alternatives. See issue [#1371](https://github.com/leanprover/lean4/issues/1371).

* Auto-completion for structure instance fields. Example:
  ```lean
  example : Nat × Nat := {
    f -- HERE
  }
  ```
  `fst` now appears in the list of auto-completion suggestions.

* Auto-completion for dotted identifier notation. Example:
  ```lean
  example : Nat :=
    .su -- HERE
  ```
  `succ` now appears in the list of auto-completion suggestions.

* `nat_lit` is not needed anymore when declaring `OfNat` instances. See issues [#1389](https://github.com/leanprover/lean4/issues/1389) and [#875](https://github.com/leanprover/lean4/issues/875). Example:
  ```lean
  inductive Bit where
    | zero
    | one

  instance inst0 : OfNat Bit 0 where
    ofNat := Bit.zero

  instance : OfNat Bit 1 where
    ofNat := Bit.one

  example : Bit := 0
  example : Bit := 1
  ```

* Add `[elabAsElim]` attribute (it is called `elab_as_eliminator` in Lean 3). Motivation: simplify the Mathlib port to Lean 4.

* `Trans` type class now accepts relations in `Type u`. See this [Zulip issue](https://leanprover.zulipchat.com/#narrow/stream/270676-lean4/topic/Calc.20mode/near/291214574).

* Accept unescaped keywords as inductive constructor names. Escaping can often be avoided at use sites via dot notation.
  ```lean
  inductive MyExpr
    | let : ...

  def f : MyExpr → MyExpr
    | .let ... => .let ...
  ```

* Throw an error message at parametric local instances such as `[Nat -> Decidable p]`. The type class resolution procedure
  cannot use this kind of local instance because the parameter does not have a forward dependency.
  This check can be disabled using `set_option checkBinderAnnotations false`.

* Add option `pp.showLetValues`. When set to `false`, the info view hides the value of `let`-variables in a goal.
  By default, it is `true` when visualizing tactic goals, and `false` otherwise.
  See [issue #1345](https://github.com/leanprover/lean4/issues/1345) for additional details.

* Add option `warningAsError`. When set to true, warning messages are treated as errors.

* Support dotted notation and named arguments in patterns. Example:
  ```lean
  def getForallBinderType (e : Expr) : Expr :=
    match e with
    | .forallE (binderType := type) .. => type
    | _ => panic! "forall expected"
  ```

* "jump-to-definition" now works for function names embedded in the following attributes
  `@[implementedBy funName]`, `@[tactic parserName]`, `@[termElab parserName]`, `@[commandElab parserName]`,
  `@[builtinTactic parserName]`, `@[builtinTermElab parserName]`, and `@[builtinCommandElab parserName]`.
   See [issue #1350](https://github.com/leanprover/lean4/issues/1350).

* Improve `MVarId` methods discoverability. See [issue #1346](https://github.com/leanprover/lean4/issues/1346).
  We still have to add similar methods for `FVarId`, `LVarId`, `Expr`, and other objects.
  Many existing methods have been marked as deprecated.

* Add attribute `[deprecated]` for marking deprecated declarations. Examples:
  ```lean
  def g (x : Nat) := x + 1

  -- Whenever `f` is used, a warning message is generated suggesting to use `g` instead.
  @[deprecated g]
  def f (x : Nat) := x + 1

  #check f 0 -- warning: `f` has been deprecated, use `g` instead

  -- Whenever `h` is used, a warning message is generated.
  @[deprecated]
  def h (x : Nat) := x + 1

  #check h 0 -- warning: `h` has been deprecated
  ```

* Add type `LevelMVarId` (and abbreviation `LMVarId`) for universe level metavariable ids.
  Motivation: prevent meta-programmers from mixing up universe and expression metavariable ids.

* Improve `calc` term and tactic. See [issue #1342](https://github.com/leanprover/lean4/issues/1342).

* [Relaxed antiquotation parsing](https://github.com/leanprover/lean4/pull/1272) further reduces the need for explicit `$x:p` antiquotation kind annotations.

* Add support for computed fields in inductives. Example:
  ```lean
  inductive Exp
    | var (i : Nat)
    | app (a b : Exp)
  with
    @[computedField] hash : Exp → Nat
      | .var i => i
      | .app a b => a.hash * b.hash + 1
  ```
  The result of the `Exp.hash` function is then stored as an extra "computed" field in the `.var` and `.app` constructors;
  `Exp.hash` accesses this field and thus runs in constant time (even on dag-like values).

* Update `a[i]` notation. It is now based on the typeclass
  ```lean
  class GetElem (cont : Type u) (idx : Type v) (elem : outParam (Type w)) (dom : outParam (cont → idx → Prop)) where
    getElem (xs : cont) (i : idx) (h : dom xs i) : Elem
  ```
  The notation `a[i]` is now defined as follows
  ```lean
  macro:max x:term noWs "[" i:term "]" : term => `(getElem $x $i (by get_elem_tactic))
  ```
  The proof that `i` is a valid index is synthesized using the tactic `get_elem_tactic`.
  For example, the type `Array α` has the following instances
  ```lean
  instance : GetElem (Array α) Nat α fun xs i => LT.lt i xs.size where ...
  instance : GetElem (Array α) USize α fun xs i => LT.lt i.toNat xs.size where ...
  ```
  You can use the notation `a[i]'h` to provide the proof manually.
  Two other notations were introduced: `a[i]!` and `a[i]?`, For `a[i]!`, a panic error message is produced at
  runtime if `i` is not a valid index. `a[i]?` has type `Option α`, and `a[i]?` evaluates to `none` if the
  index `i` is not valid.
  The three new notations are defined as follows:
  ```lean
  @[inline] def getElem' [GetElem cont idx elem dom] (xs : cont) (i : idx) (h : dom xs i) : elem :=
  getElem xs i h

  @[inline] def getElem! [GetElem cont idx elem dom] [Inhabited elem] (xs : cont) (i : idx) [Decidable (dom xs i)] : elem :=
    if h : _ then getElem xs i h else panic! "index out of bounds"

  @[inline] def getElem? [GetElem cont idx elem dom] (xs : cont) (i : idx) [Decidable (dom xs i)] : Option elem :=
    if h : _ then some (getElem xs i h) else none

  macro:max x:term noWs "[" i:term "]" noWs "?" : term => `(getElem? $x $i)
  macro:max x:term noWs "[" i:term "]" noWs "!" : term => `(getElem! $x $i)
  macro x:term noWs "[" i:term "]'" h:term:max : term => `(getElem' $x $i $h)
  ```
  See discussion on [Zulip](https://leanprover.zulipchat.com/#narrow/stream/270676-lean4/topic/String.2EgetOp/near/287855425).
  Examples:
  ```lean
  example (a : Array Int) (i : Nat) : Int :=
    a[i] -- Error: failed to prove index is valid ...

  example (a : Array Int) (i : Nat) (h : i < a.size) : Int :=
    a[i] -- Ok

  example (a : Array Int) (i : Nat) : Int :=
    a[i]! -- Ok

  example (a : Array Int) (i : Nat) : Option Int :=
    a[i]? -- Ok

  example (a : Array Int) (h : a.size = 2) : Int :=
    a[0]'(by rw [h]; decide) -- Ok

  example (a : Array Int) (h : a.size = 2) : Int :=
    have : 0 < a.size := by rw [h]; decide
    have : 1 < a.size := by rw [h]; decide
    a[0] + a[1] -- Ok

  example (a : Array Int) (i : USize) (h : i.toNat < a.size) : Int :=
    a[i] -- Ok
  ```
  The `get_elem_tactic` is defined as
  ```lean
  macro "get_elem_tactic" : tactic =>
    `(first
      | get_elem_tactic_trivial
      | fail "failed to prove index is valid, ..."
     )
  ```
  The `get_elem_tactic_trivial` auxiliary tactic can be extended using `macro_rules`. By default, it tries `trivial`, `simp_arith`, and a special case for `Fin`. In the future, it will also try `linarith`.
  You can extend `get_elem_tactic_trivial` using `my_tactic` as follows
  ```lean
  macro_rules
  | `(tactic| get_elem_tactic_trivial) => `(tactic| my_tactic)
  ```
  Note that `Idx`'s type in `GetElem` does not depend on `Cont`. So, you cannot write the instance `instance : GetElem (Array α) (Fin ??) α fun xs i => ...`, but the Lean library comes equipped with the following auxiliary instance:
  ```lean
  instance [GetElem cont Nat elem dom] : GetElem cont (Fin n) elem fun xs i => dom xs i where
    getElem xs i h := getElem xs i.1 h
  ```
  and helper tactic
  ```lean
  macro_rules
  | `(tactic| get_elem_tactic_trivial) => `(tactic| apply Fin.val_lt_of_le; get_elem_tactic_trivial; done)
  ```
  Example:
  ```lean
  example (a : Array Nat) (i : Fin a.size) :=
    a[i] -- Ok

  example (a : Array Nat) (h : n ≤ a.size) (i : Fin n) :=
    a[i] -- Ok
  ```

* Better support for qualified names in recursive declarations. The following is now supported:
  ```lean
  namespace Nat
    def fact : Nat → Nat
    | 0 => 1
    | n+1 => (n+1) * Nat.fact n
  end Nat
  ```

* Add support for `CommandElabM` monad at `#eval`. Example:
  ```lean
  import Lean

  open Lean Elab Command

  #eval do
    let id := mkIdent `foo
    elabCommand (← `(def $id := 10))

  #eval foo -- 10
  ```

* Try to elaborate `do` notation even if the expected type is not available. We still delay elaboration when the expected type
  is not available. This change is particularly useful when writing examples such as
  ```lean
  #eval do
    IO.println "hello"
    IO.println "world"
  ```
  That is, we don't have to use the idiom `#eval show IO _ from do ...` anymore.
  Note that auto monadic lifting is less effective when the expected type is not available.
  Monadic polymorphic functions (e.g., `ST.Ref.get`) also require the expected type.

* On Linux, panics now print a backtrace by default, which can be disabled by setting the environment variable `LEAN_BACKTRACE` to `0`.
  Other platforms are TBD.

* The `group(·)` `syntax` combinator is now introduced automatically where necessary, such as when using multiple parsers inside `(...)+`.

* Add ["Typed Macros"](https://github.com/leanprover/lean4/pull/1251): syntax trees produced and accepted by syntax antiquotations now remember their syntax kinds, preventing accidental production of ill-formed syntax trees and reducing the need for explicit `:kind` antiquotation annotations. See PR for details.

* Aliases of protected definitions are protected too. Example:
  ```lean
  protected def Nat.double (x : Nat) := 2*x

  namespace Ex
  export Nat (double) -- Add alias Ex.double for Nat.double
  end Ex

  open Ex
  #check Ex.double -- Ok
  #check double -- Error, `Ex.double` is alias for `Nat.double` which is protected
  ```

* Use `IO.getRandomBytes` to initialize random seed for `IO.rand`. See discussion at [this PR](https://github.com/leanprover/lean4-samples/pull/2).

* Improve dot notation and aliases interaction. See discussion on [Zulip](https://leanprover.zulipchat.com/#narrow/stream/270676-lean4/topic/Namespace-based.20overloading.20does.20not.20find.20exports/near/282946185) for additional details.
  Example:
  ```lean
  def Set (α : Type) := α → Prop
  def Set.union (s₁ s₂ : Set α) : Set α := fun a => s₁ a ∨ s₂ a
  def FinSet (n : Nat) := Fin n → Prop

  namespace FinSet
    export Set (union) -- FinSet.union is now an alias for `Set.union`
  end FinSet

  example (x y : FinSet 10) : FinSet 10 :=
    x.union y -- Works
  ```

* `ext` and `enter` conv tactics can now go inside let-declarations. Example:
  ```lean
  example (g : Nat → Nat) (y : Nat) (h : let x := y + 1; g (0+x) = x) : g (y + 1) = y + 1 := by
    conv at h => enter [x, 1, 1]; rw [Nat.zero_add]
    /-
      g : Nat → Nat
      y : Nat
      h : let x := y + 1;
          g x = x
      ⊢ g (y + 1) = y + 1
    -/
    exact h
  ```

* Add `zeta` conv tactic to expand let-declarations. Example:
  ```lean
  example (h : let x := y + 1; 0 + x = y) : False := by
    conv at h => zeta; rw [Nat.zero_add]
    /-
      y : Nat
      h : y + 1 = y
      ⊢ False
    -/
    simp_arith at h
  ```

* Improve namespace resolution. See issue [#1224](https://github.com/leanprover/lean4/issues/1224). Example:
  ```lean
  import Lean
  open Lean Parser Elab
  open Tactic -- now opens both `Lean.Parser.Tactic` and `Lean.Elab.Tactic`
  ```

* Rename `constant` command to `opaque`. See discussion at [Zulip](https://leanprover.zulipchat.com/#narrow/stream/270676-lean4/topic/What.20is.20.60opaque.60.3F/near/284926171).

* Extend `induction` and `cases` syntax: multiple left-hand-sides in a single alternative. This extension is very similar to the one implemented for `match` expressions. Examples:
  ```lean
  inductive Foo where
    | mk1 (x : Nat) | mk2 (x : Nat) | mk3

  def f (v : Foo) :=
    match v with
    | .mk1 x => x + 1
    | .mk2 x => 2*x + 1
    | .mk3   => 1

  theorem f_gt_zero : f v > 0 := by
    cases v with
    | mk1 x | mk2 x => simp_arith!  -- New feature used here!
    | mk3 => decide
  ```

* [`let/if` indentation in `do` blocks in now supported.](https://github.com/leanprover/lean4/issues/1120)

* Add unnamed antiquotation `$_` for use in syntax quotation patterns.

* [Add unused variables linter](https://github.com/leanprover/lean4/pull/1159). Feedback welcome!

* Lean now generates an error if the body of a declaration body contains a universe parameter that does not occur in the declaration type, nor is an explicit parameter.
  Examples:
  ```lean
  /-
  The following declaration now produces an error because `PUnit` is universe polymorphic,
  but the universe parameter does not occur in the function type `Nat → Nat`
  -/
  def f (n : Nat) : Nat :=
    let aux (_ : PUnit) : Nat := n + 1
    aux ⟨⟩

  /-
  The following declaration is accepted because the universe parameter was explicitly provided in the
  function signature.
  -/
  def g.{u} (n : Nat) : Nat :=
    let aux (_ : PUnit.{u}) : Nat := n + 1
    aux ⟨⟩
  ```

* Add `subst_vars` tactic.

* [Fix `autoParam` in structure fields lost in multiple inheritance.](https://github.com/leanprover/lean4/issues/1158).

* Add `[eliminator]` attribute. It allows users to specify default recursor/eliminators for the `induction` and `cases` tactics.
  It is an alternative for the `using` notation. Example:
  ```lean
  @[eliminator] protected def recDiag {motive : Nat → Nat → Sort u}
      (zero_zero : motive 0 0)
      (succ_zero : (x : Nat) → motive x 0 → motive (x + 1) 0)
      (zero_succ : (y : Nat) → motive 0 y → motive 0 (y + 1))
      (succ_succ : (x y : Nat) → motive x y → motive (x + 1) (y + 1))
      (x y : Nat) :  motive x y :=
    let rec go : (x y : Nat) → motive x y
      | 0,     0 => zero_zero
      | x+1, 0   => succ_zero x (go x 0)
      | 0,   y+1 => zero_succ y (go 0 y)
      | x+1, y+1 => succ_succ x y (go x y)
    go x y
  termination_by go x y => (x, y)

  def f (x y : Nat) :=
    match x, y with
    | 0,   0   => 1
    | x+1, 0   => f x 0
    | 0,   y+1 => f 0 y
    | x+1, y+1 => f x y
  termination_by f x y => (x, y)

  example (x y : Nat) : f x y > 0 := by
    induction x, y <;> simp [f, *]
  ```

* Add support for `casesOn` applications to structural and well-founded recursion modules.
  This feature is useful when writing definitions using tactics. Example:
  ```lean
  inductive Foo where
    | a | b | c
    | pair: Foo × Foo → Foo

  def Foo.deq (a b : Foo) : Decidable (a = b) := by
    cases a <;> cases b
    any_goals apply isFalse Foo.noConfusion
    any_goals apply isTrue rfl
    case pair a b =>
      let (a₁, a₂) := a
      let (b₁, b₂) := b
      exact match deq a₁ b₁, deq a₂ b₂ with
      | isTrue h₁, isTrue h₂ => isTrue (by rw [h₁,h₂])
      | isFalse h₁, _ => isFalse (fun h => by cases h; cases (h₁ rfl))
      | _, isFalse h₂ => isFalse (fun h => by cases h; cases (h₂ rfl))
  ```

* `Option` is again a monad. The auxiliary type `OptionM` has been removed. See [Zulip thread](https://leanprover.zulipchat.com/#narrow/stream/270676-lean4/topic/Do.20we.20still.20need.20OptionM.3F/near/279761084).

* Improve `split` tactic. It used to fail on `match` expressions of the form `match h : e with ...` where `e` is not a free variable.
  The failure used to occur during generalization.


* New encoding for `match`-expressions that use the `h :` notation for discriminants. The information is not lost during delaboration,
  and it is the foundation for a better `split` tactic. at delaboration time. Example:
  ```lean
  #print Nat.decEq
  /-
  protected def Nat.decEq : (n m : Nat) → Decidable (n = m) :=
  fun n m =>
    match h : Nat.beq n m with
    | true => isTrue (_ : n = m)
    | false => isFalse (_ : ¬n = m)
  -/
  ```

* `exists` tactic is now takes a comma separated list of terms.

* Add `dsimp` and `dsimp!` tactics. They guarantee the result term is definitionally equal, and only apply
  `rfl`-theorems.

* Fix binder information for `match` patterns that use definitions tagged with `[matchPattern]` (e.g., `Nat.add`).
  We now have proper binder information for the variable `y` in the following example.
  ```lean
  def f (x : Nat) : Nat :=
    match x with
    | 0 => 1
    | y + 1 => y
  ```

* (Fix) the default value for structure fields may now depend on the structure parameters. Example:
  ```lean
  structure Something (i: Nat) where
  n1: Nat := 1
  n2: Nat := 1 + i

  def s : Something 10 := {}
  example : s.n2 = 11 := rfl
  ```

* Apply `rfl` theorems at the `dsimp` auxiliary method used by `simp`. `dsimp` can be used anywhere in an expression
  because it preserves definitional equality.

* Refine auto bound implicit feature. It does not consider anymore unbound variables that have the same
  name of a declaration being defined. Example:
  ```lean
  def f : f → Bool := -- Error at second `f`
    fun _ => true

  inductive Foo : List Foo → Type -- Error at second `Foo`
    | x : Foo []
  ```
  Before this refinement, the declarations above would be accepted and the
  second `f` and `Foo` would be treated as auto implicit variables. That is,
  `f : {f : Sort u} → f → Bool`, and
  `Foo : {Foo : Type u} → List Foo → Type`.


* Fix syntax highlighting for recursive declarations. Example
  ```lean
  inductive List (α : Type u) where
    | nil : List α  -- `List` is not highlighted as a variable anymore
    | cons (head : α) (tail : List α) : List α

  def List.map (f : α → β) : List α → List β
    | []    => []
    | a::as => f a :: map f as -- `map` is not highlighted as a variable anymore
  ```
* Add `autoUnfold` option to `Lean.Meta.Simp.Config`, and the following macros
  - `simp!` for `simp (config := { autoUnfold := true })`
  - `simp_arith!` for `simp (config := { autoUnfold := true, arith := true })`
  - `simp_all!` for `simp_all (config := { autoUnfold := true })`
  - `simp_all_arith!` for `simp_all (config := { autoUnfold := true, arith := true })`

  When the `autoUnfold` is set to true, `simp` tries to unfold the following kinds of definition
  - Recursive definitions defined by structural recursion.
  - Non-recursive definitions where the body is a `match`-expression. This
    kind of definition is only unfolded if the `match` can be reduced.
  Example:
  ```lean
  def append (as bs : List α) : List α :=
    match as with
    | [] => bs
    | a :: as => a :: append as bs

  theorem append_nil (as : List α) : append as [] = as := by
    induction as <;> simp_all!

  theorem append_assoc (as bs cs : List α) : append (append as bs) cs = append as (append bs cs) := by
    induction as <;> simp_all!
  ```

* Add `save` tactic for creating checkpoints more conveniently. Example:
  ```lean
  example : <some-proposition> := by
    tac_1
    tac_2
    save
    tac_3
    ...
  ```
  is equivalent to
  ```lean
  example : <some-proposition> := by
    checkpoint
      tac_1
      tac_2
    tac_3
    ...
  ```

* Remove support for `{}` annotation from inductive datatype constructors. This annotation was barely used, and we can control the binder information for parameter bindings using the new inductive family indices to parameter promotion. Example: the following declaration using `{}`
  ```lean
  inductive LE' (n : Nat) : Nat → Prop where
    | refl {} : LE' n n -- Want `n` to be explicit
    | succ  : LE' n m → LE' n (m+1)
  ```
  can now be written as
  ```lean
  inductive LE' : Nat → Nat → Prop where
    | refl (n : Nat) : LE' n n
    | succ : LE' n m → LE' n (m+1)
  ```
  In both cases, the inductive family has one parameter and one index.
  Recall that the actual number of parameters can be retrieved using the command `#print`.

* Remove support for `{}` annotation in the `structure` command.

* Several improvements to LSP server. Examples: "jump to definition" in mutually recursive sections, fixed incorrect hover information in "match"-expression patterns, "jump to definition" for pattern variables, fixed auto-completion in function headers, etc.

* In `macro ... xs:p* ...` and similar macro bindings of combinators, `xs` now has the correct type `Array Syntax`

* Identifiers in syntax patterns now ignore macro scopes during matching.

* Improve binder names for constructor auto implicit parameters. Example, given the inductive datatype
  ```lean
  inductive Member : α → List α → Type u
    | head : Member a (a::as)
    | tail : Member a bs → Member a (b::bs)
  ```
  before:
  ```lean
  #check @Member.head
  -- @Member.head : {x : Type u_1} → {a : x} → {as : List x} → Member a (a :: as)
  ```
  now:
  ```lean
  #check @Member.head
  -- @Member.head : {α : Type u_1} → {a : α} → {as : List α} → Member a (a :: as)
  ```

* Improve error message when constructor parameter universe level is too big.

* Add support for `for h : i in [start:stop] do .. ` where `h : i ∈ [start:stop]`. This feature is useful for proving
  termination of functions such as:
  ```lean
  inductive Expr where
    | app (f : String) (args : Array Expr)

  def Expr.size (e : Expr) : Nat := Id.run do
    match e with
    | app f args =>
      let mut sz := 1
      for h : i in [: args.size] do
        -- h.upper : i < args.size
        sz := sz + size (args.get ⟨i, h.upper⟩)
      return sz
  ```

* Add tactic `case'`. It is similar to `case`, but does not admit the goal on failure.
  For example, the new tactic is useful when writing tactic scripts where we need to use `case'`
  at `first | ... | ...`, and we want to take the next alternative when `case'` fails.

* Add tactic macro
  ```lean
  macro "stop" s:tacticSeq : tactic => `(repeat sorry)
  ```
  See discussion on [Zulip](https://leanprover.zulipchat.com/#narrow/stream/270676-lean4/topic/Partial.20evaluation.20of.20a.20file).

* When displaying goals, we do not display inaccessible proposition names
if they do not have forward dependencies. We still display their types.
For example, the goal
  ```lean
  case node.inl.node
  β : Type u_1
  b : BinTree β
  k : Nat
  v : β
  left : Tree β
  key : Nat
  value : β
  right : Tree β
  ihl : BST left → Tree.find? (Tree.insert left k v) k = some v
  ihr : BST right → Tree.find? (Tree.insert right k v) k = some v
  h✝ : k < key
  a✝³ : BST left
  a✝² : ForallTree (fun k v => k < key) left
  a✝¹ : BST right
  a✝ : ForallTree (fun k v => key < k) right
  ⊢ BST left
  ```
  is now displayed as
  ```lean
  case node.inl.node
  β : Type u_1
  b : BinTree β
  k : Nat
  v : β
  left : Tree β
  key : Nat
  value : β
  right : Tree β
  ihl : BST left → Tree.find? (Tree.insert left k v) k = some v
  ihr : BST right → Tree.find? (Tree.insert right k v) k = some v
   : k < key
   : BST left
   : ForallTree (fun k v => k < key) left
   : BST right
   : ForallTree (fun k v => key < k) right
  ⊢ BST left
  ```

* The hypothesis name is now optional in the `by_cases` tactic.

* [Fix inconsistency between `syntax` and kind names](https://github.com/leanprover/lean4/issues/1090).
  The node kinds `numLit`, `charLit`, `nameLit`, `strLit`, and `scientificLit` are now called
  `num`, `char`, `name`, `str`, and `scientific` respectively. Example: we now write
  ```lean
  macro_rules | `($n:num) => `("hello")
  ```
  instead of
  ```lean
  macro_rules | `($n:numLit) => `("hello")
  ```

* (Experimental) New `checkpoint <tactic-seq>` tactic for big interactive proofs.

* Rename tactic `nativeDecide` => `native_decide`.

* Antiquotations are now accepted in any syntax. The `incQuotDepth` `syntax` parser is therefore obsolete and has been removed.

* Renamed tactic `nativeDecide` => `native_decide`.

* "Cleanup" local context before elaborating a `match` alternative right-hand-side. Examples:
  ```lean
  example (x : Nat) : Nat :=
    match g x with
    | (a, b) => _ -- Local context does not contain the auxiliary `_discr := g x` anymore

  example (x : Nat × Nat) (h : x.1 > 0) : f x > 0 := by
    match x with
    | (a, b) => _ -- Local context does not contain the `h✝ : x.fst > 0` anymore
  ```

* Improve `let`-pattern (and `have`-pattern) macro expansion. In the following example,
  ```lean
  example (x : Nat × Nat) : f x > 0 := by
    let (a, b) := x
    done
  ```
  The resulting goal is now `... |- f (a, b) > 0` instead of `... |- f x > 0`.

* Add cross-compiled [aarch64 Linux](https://github.com/leanprover/lean4/pull/1066) and [aarch64 macOS](https://github.com/leanprover/lean4/pull/1076) releases.

* [Add tutorial-like examples to our documentation](https://github.com/leanprover/lean4/tree/master/doc/examples), rendered using LeanInk+Alectryon.

v4.0.0-m4 (23 March 2022)
---------

* `simp` now takes user-defined simp-attributes. You can define a new `simp` attribute by creating a file (e.g., `MySimp.lean`) containing
  ```lean
  import Lean
  open Lean.Meta

  initialize my_ext : SimpExtension ← registerSimpAttr `my_simp "my own simp attribute"
  ```
  If you don't need to access `my_ext`, you can also use the macro
  ```lean
  import Lean

  register_simp_attr my_simp "my own simp attribute"
  ```
  Recall that the new `simp` attribute is not active in the Lean file where it was defined.
  Here is a small example using the new feature.
  ```lean
  import MySimp

  def f (x : Nat) := x + 2
  def g (x : Nat) := x + 1

  @[my_simp] theorem f_eq : f x = x + 2 := rfl
  @[my_simp] theorem g_eq : g x = x + 1 := rfl

  example : f x + g x = 2*x + 3 := by
    simp_arith [my_simp]
  ```

* Extend `match` syntax: multiple left-hand-sides in a single alternative. Example:
  ```lean
  def fib : Nat → Nat
  | 0 | 1 => 1
  | n+2 => fib n + fib (n+1)
  ```
  This feature was discussed at [issue 371](https://github.com/leanprover/lean4/issues/371). It was implemented as a macro expansion. Thus, the following is accepted.
  ```lean
  inductive StrOrNum where
    | S (s : String)
    | I (i : Int)

  def StrOrNum.asString (x : StrOrNum) :=
    match x with
    | I a | S a => toString a
  ```


* Improve `#eval` command. Now, when it fails to synthesize a `Lean.MetaEval` instance for the result type, it reduces the type and tries again. The following example now works without additional annotations
  ```lean
  def Foo := List Nat

  def test (x : Nat) : Foo :=
    [x, x+1, x+2]

  #eval test 4
  ```

* `rw` tactic can now apply auto-generated equation theorems for a given definition. Example:
  ```lean
  example (a : Nat) (h : n = 1) : [a].length = n := by
    rw [List.length]
    trace_state -- .. |- [].length + 1 = n
    rw [List.length]
    trace_state -- .. |- 0 + 1 = n
    rw [h]
  ```

* [Fuzzy matching for auto completion](https://github.com/leanprover/lean4/pull/1023)

* Extend dot-notation `x.field` for arrow types. If type of `x` is an arrow, we look up for `Function.field`.
For example, given `f : Nat → Nat` and `g : Nat → Nat`, `f.comp g` is now notation for `Function.comp f g`.

* The new `.<identifier>` notation is now also accepted where a function type is expected.
  ```lean
  example (xs : List Nat) : List Nat := .map .succ xs
  example (xs : List α) : Std.RBTree α ord := xs.foldl .insert ∅
  ```

* [Add code folding support to the language server](https://github.com/leanprover/lean4/pull/1014).

* Support notation `let <pattern> := <expr> | <else-case>` in `do` blocks.

* Remove support for "auto" `pure`. In the [Zulip thread](https://leanprover.zulipchat.com/#narrow/stream/270676-lean4/topic/for.2C.20unexpected.20need.20for.20type.20ascription/near/269083574), the consensus seemed to be that "auto" `pure` is more confusing than it's worth.

* Remove restriction in `congr` theorems that all function arguments on the left-hand-side must be free variables. For example, the following theorem is now a valid `congr` theorem.
  ```lean
  @[congr]
  theorem dep_congr [DecidableEq ι] {p : ι → Set α} [∀ i, Inhabited (p i)] :
                    ∀ {i j} (h : i = j) (x : p i) (y : α) (hx : x = y), Pi.single (f := (p ·)) i x = Pi.single (f := (p ·)) j ⟨y, hx ▸ h ▸ x.2⟩ :=
  ```

* [Partially applied congruence theorems.](https://github.com/leanprover/lean4/issues/988)

* Improve elaboration postponement heuristic when expected type is a metavariable. Lean now reduces the expected type before performing the test.

* [Remove deprecated leanpkg](https://github.com/leanprover/lean4/pull/985) in favor of [Lake](https://github.com/leanprover/lake) now bundled with Lean.

* Various improvements to go-to-definition & find-all-references accuracy.

* Auto generated congruence lemmas with support for casts on proofs and `Decidable` instances (see [wishlist](https://github.com/leanprover/lean4/issues/988)).

* Rename option `autoBoundImplicitLocal` => `autoImplicit`.

* [Relax auto-implicit restrictions](https://github.com/leanprover/lean4/pull/1011). The command `set_option relaxedAutoImplicit false` disables the relaxations.

* `contradiction` tactic now closes the goal if there is a `False.elim` application in the target.

* Renamed tatic `byCases` => `by_cases` (motivation: enforcing naming convention).

* Local instances occurring in patterns are now considered by the type class resolution procedure. Example:
  ```lean
  def concat : List ((α : Type) × ToString α × α) → String
    | [] => ""
    | ⟨_, _, a⟩ :: as => toString a ++ concat as
  ```

* Notation for providing the motive for `match` expressions has changed.
  before:
  ```lean
  match x, rfl : (y : Nat) → x = y → Nat with
  | 0,   h => ...
  | x+1, h => ...
  ```
  now:
  ```lean
  match (motive := (y : Nat) → x = y → Nat) x, rfl with
  | 0,   h => ...
  | x+1, h => ...
  ```
  With this change, the notation for giving names to equality proofs in `match`-expressions is not whitespace sensitive anymore. That is,
  we can now write
  ```lean
  match h : sort.swap a b with
  | (r₁, r₂) => ... -- `h : sort.swap a b = (r₁, r₂)`
  ```

* `(generalizing := true)` is the default behavior for `match` expressions even if the expected type is not a proposition. In the following example, we used to have to include `(generalizing := true)` manually.
  ```lean
  inductive Fam : Type → Type 1 where
    | any : Fam α
    | nat : Nat → Fam Nat

  example (a : α) (x : Fam α) : α :=
    match x with
    | Fam.any   => a
    | Fam.nat n => n
  ```

* We now use `PSum` (instead of `Sum`) when compiling mutually recursive definitions using well-founded recursion.

* Better support for parametric well-founded relations. See [issue #1017](https://github.com/leanprover/lean4/issues/1017). This change affects the low-level `termination_by'` hint because the fixed prefix of the function parameters in not "packed" anymore when constructing the well-founded relation type. For example, in the following definition, `as` is part of the fixed prefix, and is not packed anymore. In previous versions, the `termination_by'` term would be written as `measure fun ⟨as, i, _⟩ => as.size - i`
  ```lean
  def sum (as : Array Nat) (i : Nat) (s : Nat) : Nat :=
    if h : i < as.size then
      sum as (i+1) (s + as.get ⟨i, h⟩)
    else
      s
  termination_by' measure fun ⟨i, _⟩ => as.size - i
  ```

* Add `while <cond> do <do-block>`, `repeat <do-block>`, and `repeat <do-block> until <cond>` macros for `do`-block. These macros are based on `partial` definitions, and consequently are useful only for writing programs we don't want to prove anything about.

* Add `arith` option to `Simp.Config`, the macro `simp_arith` expands to `simp (config := { arith := true })`. Only `Nat` and linear arithmetic is currently supported. Example:
  ```lean
  example : 0 < 1 + x ∧ x + y + 2 ≥ y + 1 := by
    simp_arith
  ```

* Add `fail <string>?` tactic that always fail.

* Add support for acyclicity at dependent elimination. See [issue #1022](https://github.com/leanprover/lean4/issues/1022).

* Add `trace <string>` tactic for debugging purposes.

* Add nontrivial `SizeOf` instance for types `Unit → α`, and add support for them in the auto-generated `SizeOf` instances for user-defined inductive types. For example, given the inductive datatype
  ```lean
  inductive LazyList (α : Type u) where
    | nil                               : LazyList α
    | cons (hd : α) (tl : LazyList α)   : LazyList α
    | delayed (t : Thunk (LazyList α))  : LazyList α
  ```
  we now have `sizeOf (LazyList.delayed t) = 1 + sizeOf t` instead of `sizeOf (LazyList.delayed t) = 2`.

* Add support for guessing (very) simple well-founded relations when proving termination. For example, the following function does not require a `termination_by` annotation anymore.
  ```lean
  def Array.insertAtAux (i : Nat) (as : Array α) (j : Nat) : Array α :=
    if h : i < j then
      let as := as.swap! (j-1) j;
      insertAtAux i as (j-1)
    else
      as
  ```

* Add support for `for h : x in xs do ...` notation where `h : x ∈ xs`. This is mainly useful for showing termination.

* Auto implicit behavior changed for inductive families. An auto implicit argument occurring in inductive family index is also treated as an index (IF it is not fixed, see next item). For example
  ```lean
  inductive HasType : Index n → Vector Ty n → Ty → Type where
  ```
  is now interpreted as
  ```lean
  inductive HasType : {n : Nat} → Index n → Vector Ty n → Ty → Type where
  ```

* To make the previous feature more convenient to use, we promote a fixed prefix of inductive family indices to parameters. For example, the following declaration is now accepted by Lean
  ```lean
  inductive Lst : Type u → Type u
    | nil  : Lst α
    | cons : α → Lst α → Lst α
  ```
  and `α` in `Lst α` is a parameter. The actual number of parameters can be inspected using the command `#print Lst`. This feature also makes sure we still accept the declaration
  ```lean
  inductive Sublist : List α → List α → Prop
    | slnil : Sublist [] []
    | cons l₁ l₂ a : Sublist l₁ l₂ → Sublist l₁ (a :: l₂)
    | cons2 l₁ l₂ a : Sublist l₁ l₂ → Sublist (a :: l₁) (a :: l₂)
  ```

* Added auto implicit "chaining". Unassigned metavariables occurring in the auto implicit types now become new auto implicit locals. Consider the following example:
  ```lean
  inductive HasType : Fin n → Vector Ty n → Ty → Type where
    | stop : HasType 0 (ty :: ctx) ty
    | pop  : HasType k ctx ty → HasType k.succ (u :: ctx) ty
  ```
  `ctx` is an auto implicit local in the two constructors, and it has type `ctx : Vector Ty ?m`. Without auto implicit "chaining", the metavariable `?m` will remain unassigned. The new feature creates yet another implicit local `n : Nat` and assigns `n` to `?m`. So, the declaration above is shorthand for
  ```lean
  inductive HasType : {n : Nat} → Fin n → Vector Ty n → Ty → Type where
    | stop : {ty : Ty} → {n : Nat} → {ctx : Vector Ty n} → HasType 0 (ty :: ctx) ty
    | pop  : {n : Nat} → {k : Fin n} → {ctx : Vector Ty n} → {ty : Ty} → HasType k ctx ty → HasType k.succ (u :: ctx) ty
  ```

* Eliminate auxiliary type annotations (e.g, `autoParam` and `optParam`) from recursor minor premises and projection declarations. Consider the following example
  ```lean
  structure A :=
    x : Nat
    h : x = 1 := by trivial

  example (a : A) : a.x = 1 := by
    have aux := a.h
    -- `aux` has now type `a.x = 1` instead of `autoParam (a.x = 1) auto✝`
    exact aux

  example (a : A) : a.x = 1 := by
    cases a with
    | mk x h =>
      -- `h` has now type `x = 1` instead of `autoParam (x = 1) auto✝`
      assumption
  ```

* We now accept overloaded notation in patterns, but we require the set of pattern variables in each alternative to be the same. Example:
  ```lean
  inductive Vector (α : Type u) : Nat → Type u
    | nil : Vector α 0
    | cons : α → Vector α n → Vector α (n+1)

  infix:67 " :: " => Vector.cons -- Overloading the `::` notation

  def head1 (x : List α) (h : x ≠ []) : α :=
    match x with
    | a :: as => a -- `::` is `List.cons` here

  def head2 (x : Vector α (n+1)) : α :=
    match x with
    | a :: as => a -- `::` is `Vector.cons` here
  ```

* New notation `.<identifier>` based on Swift. The namespace is inferred from the expected type. See [issue #944](https://github.com/leanprover/lean4/issues/944). Examples:
  ```lean
  def f (x : Nat) : Except String Nat :=
    if x > 0 then
      .ok x
    else
      .error "x is zero"

  namespace Lean.Elab
  open Lsp

  def identOf : Info → Option (RefIdent × Bool)
    | .ofTermInfo ti => match ti.expr with
      | .const n .. => some (.const n, ti.isBinder)
      | .fvar id .. => some (.fvar id, ti.isBinder)
      | _ => none
    | .ofFieldInfo fi => some (.const fi.projName, false)
    | _ => none

  def isImplicit (bi : BinderInfo) : Bool :=
    bi matches .implicit

  end Lean.Elab
  ```<|MERGE_RESOLUTION|>--- conflicted
+++ resolved
@@ -10,9 +10,6 @@
 v4.3.0
 ---------
 
-<<<<<<< HEAD
-* [Cancel outstanding tasks on document edit in the language server](https://github.com/leanprover/lean4/pull/2648).
-=======
 * Many bug fixes:
   * [Reduction of `Decidable` instances very slow when using `cases` tactic](https://github.com/leanprover/lean4/issues/2552)
   * [`simp` not rewriting in binder](https://github.com/leanprover/lean4/issues/1926)
@@ -37,7 +34,6 @@
 * [A manifest is automatically created on workspace load if one does not exists.](https://github.com/leanprover/lean4/pull/2680).
 * The `:=` syntax for configuration declarations (i.e., `package`, `lean_lib`, and `lean_exe`) has been deprecated. For example, `package foo := {...}` is deprecated.
 * [support for overriding package URLs via `LAKE_PKG_URL_MAP`](https://github.com/leanprover/lean4/pull/2709)
->>>>>>> baa4b68a
 
 v4.2.0
 ---------
